"""
Some examples have been taken from:

http://www.math.uwaterloo.ca/~hwolkowi//matrixcookbook.pdf
"""
from sympy import MatrixSymbol, Inverse, symbols, Determinant, Trace, Derivative
from sympy import MatAdd, Identity, MatMul

k = symbols("k")

X = MatrixSymbol("X", k, k)
x = MatrixSymbol("x", k, 1)

A = MatrixSymbol("A", k, k)
B = MatrixSymbol("B", k, k)
C = MatrixSymbol("C", k, k)
D = MatrixSymbol("D", k, k)

a = MatrixSymbol("a", k, 1)
b = MatrixSymbol("b", k, 1)
c = MatrixSymbol("c", k, 1)
d = MatrixSymbol("d", k, 1)


def test_matrix_derivative_non_matrix_result():
    # This is a 4-dimensional array:
    assert A.diff(A) == Derivative(A, A)
    assert A.T.diff(A) == Derivative(A.T, A)
    assert (2*A).diff(A) == Derivative(2*A, A)
    assert MatAdd(A, A).diff(A) == Derivative(MatAdd(A, A), A)
    assert (A + B).diff(A) == Derivative(A + B, A)  # TODO: `B` can be removed.


def test_matrix_derivative_trivial_cases():
    # Cookbook example 33:
    assert X.diff(A) == 0


def test_matrix_derivative_vectors_and_scalars():

    # Cookbook example 69:
    expr = x.T*a
    assert expr.diff(x) == a
    expr = a.T*x
    assert expr.diff(x) == a

    # Cookbook example 70:
    expr = a.T*X*b
    assert expr.diff(X) == a*b.T

    # Cookbook example 71:
    expr = a.T*X.T*b
    assert expr.diff(X) == b*a.T

    # Cookbook example 77:
    expr = b.T*X.T*X*c
    assert expr.diff(X) == X*b*c.T + X*c*b.T

    # Cookbook example 78:
    expr = (B*x + b).T*C*(D*x + d)
    assert expr.diff(x) == B.T*C*(D*x + d) + D.T*C.T*(B*x + b)

    # Cookbook example 81:
    expr = x.T*B*x
    assert expr.diff(x) == B*x + B.T*x

    # Cookbook example 82:
    expr = b.T*X.T*D*X*c
    assert expr.diff(X) == D.T*X*b*c.T + D*X*c*b.T

    # Cookbook example 83:
    expr = (X*b + c).T*D*(X*b + c)
    assert expr.diff(X) == D*(X*b + c)*b.T + D.T*(X*b + c)*b.T


def test_matrix_derivative_with_inverse():

    # Cookbook example 61:
    expr = a.T*Inverse(X)*b
    assert expr.diff(X) == -Inverse(X).T*a*b.T*Inverse(X).T

    # Cookbook example 63:
    expr = Trace(A*Inverse(X)*B)
    assert expr.diff(X) == -(X**(-1)*B*A*X**(-1)).T

    # Cookbook example 64:
    expr = Trace(Inverse(X + A))
<<<<<<< HEAD
    assert expr.diff(X) == -((Inverse(X + A)).T)**2
=======
    assert expr.diff(X) == -(Inverse(X + A)).T**2
>>>>>>> 51b922cf


def test_matrix_derivatives_of_traces():

    ## First order:

    # Cookbook example 99:
    expr = Trace(X)
    assert expr.diff(X) == Identity(k)

    # Cookbook example 100:
    expr = Trace(X*A)
    assert expr.diff(X) == A.T

    # Cookbook example 101:
    expr = Trace(A*X*B)
    assert expr.diff(X) == A.T*B.T

    # Cookbook example 102:
    expr = Trace(A*X.T*B)
    assert expr.diff(X) == B*A

    # Cookbook example 103:
    expr = Trace(X.T*A)
    assert expr.diff(X) == A

    # Cookbook example 104:
    expr = Trace(A*X.T)
    assert expr.diff(X) == A

    # Cookbook example 105:
    # TODO: TensorProduct is not supported
    #expr = Trace(TensorProduct(A, X))
    #assert expr.diff(X) == Trace(A)*Identity(k)

    ## Second order:

    # Cookbook example 106:
    expr = Trace(X**2)
    assert expr.diff(X) == 2*X.T

    # Cookbook example 107:
    expr = Trace(X**2*B)
    # TODO: wrong result
    #assert expr.diff(X) == (X*B + B*X).T
    expr = Trace(MatMul(X, X, B))
    assert expr.diff(X) == (X*B + B*X).T

    # Cookbook example 108:
    expr = Trace(X.T*B*X)
    assert expr.diff(X) == B*X + B.T*X

    # Cookbook example 109:
    expr = Trace(B*X*X.T)
    assert expr.diff(X) == B*X + B.T*X

    # Cookbook example 110:
    expr = Trace(X*X.T*B)
    assert expr.diff(X) == B*X + B.T*X

    # Cookbook example 111:
    expr = Trace(X*B*X.T)
    assert expr.diff(X) == X*B.T + X*B

    # Cookbook example 112:
    expr = Trace(B*X.T*X)
    assert expr.diff(X) == X*B.T + X*B

    # Cookbook example 113:
    expr = Trace(X.T*X*B)
    assert expr.diff(X) == X*B.T + X*B

    # Cookbook example 114:
    expr = Trace(A*X*B*X)
    assert expr.diff(X) == A.T*X.T*B.T + B.T*X.T*A.T

    # Cookbook example 115:
    expr = Trace(X.T*X)
    assert expr.diff(X) == 2*X
    expr = Trace(X*X.T)
    assert expr.diff(X) == 2*X

    # Cookbook example 116:
    expr = Trace(B.T*X.T*C*X*B)
    assert expr.diff(X) == C.T*X*B*B.T + C*X*B*B.T

    # Cookbook example 117:
    expr = Trace(X.T*B*X*C)
    assert expr.diff(X) == B*X*C + B.T*X*C.T

    # Cookbook example 118:
    expr = Trace(A*X*B*X.T*C)
    assert expr.diff(X) == A.T*C.T*X*B.T + C*A*X*B

    # Cookbook example 119:
    expr = Trace((A*X*B + C)*(A*X*B + C).T)
    assert expr.diff(X) == 2*A.T*(A*X*B + C)*B.T

    # Cookbook example 120:
    # TODO: no support for TensorProduct.
    # expr = Trace(TensorProduct(X, X))
    # expr = Trace(X)*Trace(X)
    # expr.diff(X) == 2*Trace(X)*Identity(k)<|MERGE_RESOLUTION|>--- conflicted
+++ resolved
@@ -85,11 +85,7 @@
 
     # Cookbook example 64:
     expr = Trace(Inverse(X + A))
-<<<<<<< HEAD
-    assert expr.diff(X) == -((Inverse(X + A)).T)**2
-=======
     assert expr.diff(X) == -(Inverse(X + A)).T**2
->>>>>>> 51b922cf
 
 
 def test_matrix_derivatives_of_traces():
