--- conflicted
+++ resolved
@@ -4,7 +4,7 @@
 http://www.math.uwaterloo.ca/~hwolkowi//matrixcookbook.pdf
 """
 from sympy import MatrixSymbol, Inverse, symbols, Determinant, Trace, Derivative
-from sympy import MatAdd, Identity
+from sympy import MatAdd, Identity, MatMul
 
 k = symbols("k")
 
@@ -85,10 +85,7 @@
 
     # Cookbook example 64:
     expr = Trace(Inverse(X + A))
-<<<<<<< HEAD
     assert expr.diff(X) == -(Inverse(X + A)).T**2
-=======
-    assert expr.diff(X) == -(Inverse(X + A)*Inverse(X + A)).T
 
 
 def test_matrix_derivatives_of_traces():
@@ -134,7 +131,7 @@
     expr = Trace(X**2*B)
     # TODO: wrong result
     #assert expr.diff(X) == (X*B + B*X).T
-    expr = Trace(X*X*B)
+    expr = Trace(MatMul(X, X, B))
     assert expr.diff(X) == (X*B + B*X).T
 
     # Cookbook example 108:
@@ -191,5 +188,4 @@
     # TODO: no support for TensorProduct.
     # expr = Trace(TensorProduct(X, X))
     # expr = Trace(X)*Trace(X)
-    # expr.diff(X) == 2*Trace(X)*Identity(k)
->>>>>>> e53e8091
+    # expr.diff(X) == 2*Trace(X)*Identity(k)