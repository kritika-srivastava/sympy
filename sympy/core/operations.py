from core import C
from singleton import S
from expr import Expr
from sympify import _sympify, sympify
from cache import cacheit
from compatibility import all

# from add import Add   /cyclic/
# from mul import Mul   /cyclic/
# from function import Lambda, WildFunction /cyclic/

class AssocOp(Expr):
    """ Associative operations, can separate noncommutative and
    commutative parts.

    (a op b) op c == a op (b op c) == a op b op c.

    Base class for Add and Mul.

    This is an abstract base class, concrete derived classes must define
    the attribute `identity`.
    """

    # for performance reason, we don't let is_commutative go to assumptions,
    # and keep it right here
    __slots__ = ['is_commutative']

    @cacheit
    def __new__(cls, *args, **assumptions):
        if len(args) == 0:
            return cls.identity

        args = map(_sympify, args)
        if len(args) == 1:
            return args[0]

        if not assumptions.pop('evaluate', True):
            obj = Expr.__new__(cls, *args, **assumptions)
            obj.is_commutative = all(a.is_commutative for a in args)
            return obj

        c_part, nc_part, order_symbols = cls.flatten(args)
        if len(c_part) + len(nc_part) <= 1:
            if c_part:
                obj = c_part[0]
            elif nc_part:
                obj = nc_part[0]
            else:
                obj = cls.identity
        else:
            obj = Expr.__new__(cls, *(c_part + nc_part), **assumptions)
            obj.is_commutative = not nc_part

        if order_symbols is not None:
            obj = C.Order(obj, *order_symbols)
        return obj

    def _new_rawargs(self, *args, **kwargs):
        """create new instance of own class with args exactly as provided by caller
           but returning the self class identity if args is empty.

           This is handy when we want to optimize things, e.g.

               >>> from sympy import Mul, symbols, S
               >>> from sympy.abc import x, y
               >>> e = Mul(3, x, y)
               >>> e.args
               (3, x, y)
               >>> Mul(*e.args[1:])
               x*y
               >>> e._new_rawargs(*e.args[1:])  # the same as above, but faster
               x*y

           Note: use this with caution. There is no checking of arguments at
           all. This is best used when you are rebuilding an Add or Mul after
           simply removing one or more terms. If modification which result,
           for example, in extra 1s being inserted (as when collecting an
           expression's numerators and denominators) they will not show up in
           the result but a Mul will be returned nonetheless:

               >>> m = (x*y)._new_rawargs(S.One, x); m
               x
               >>> m == x
               False
               >>> m.is_Mul
               True

           Another issue to be aware of is that the commutativity of the result
           is based on the commutativity of self. If you are rebuilding the
           terms that came from a commutative object then there will be no
           problem, but if self was non-commutative then what you are
           rebuilding may now be commutative.

           Although this routine tries to do as little as possible with the
           input, getting the commutativity right is important, so this level
           of safety is enforced: commutativity will always be recomputed if
           either a) self has no is_commutate attribute or b) self is
           non-commutative and kwarg `reeval=False` has not been passed.

           If you don't have an existing Add or Mul and need one quickly, try
           the following.

               >>> m = object.__new__(Mul)
               >>> m._new_rawargs(x, y)
               x*y

           Note that the commutativity is always computed in this case since
           m doesn't have an is_commutative attribute; reeval is ignored:

               >>> _.is_commutative
               True
               >>> hasattr(m, 'is_commutative')
               False
               >>> m._new_rawargs(x, y, reeval=False).is_commutative
               True

           It is possible to define the commutativity of m. If it's False then
           the new Mul's commutivity will be re-evaluated:

               >>> m.is_commutative = False
               >>> m._new_rawargs(x, y).is_commutative
               True

           But if reeval=False then a non-commutative self can pass along
           its non-commutativity to the result (but at least you have to *work*
           to get this wrong):

               >>> m._new_rawargs(x, y, reeval=False).is_commutative
               False

        """
        if len(args) > 1:
            obj = Expr.__new__(type(self), *args)  # NB no assumptions for Add/Mul

            if (hasattr(self, 'is_commutative') and
                (self.is_commutative or
                not kwargs.pop('reeval', True))):
                obj.is_commutative = self.is_commutative
            else:
                obj.is_commutative = all(a.is_commutative for a in args)

        elif len(args) == 1:
            obj = args[0]
        else:
            obj = self.identity

        return obj


    @classmethod
    def flatten(cls, seq):
        # apply associativity, no commutivity property is used
        new_seq = []
        while seq:
            o = seq.pop(0)
            if o.__class__ is cls: # classes must match exactly
                seq = list(o[:]) + seq
                continue
            new_seq.append(o)
        # c_part, nc_part, order_symbols
        return [], new_seq, None

    def _matches_commutative(self, expr, repl_dict={}, evaluate=False):
        """
        Matches Add/Mul "pattern" to an expression "expr".

        repl_dict ... a dictionary of (wild: expression) pairs, that get
                      returned with the results
        evaluate .... if True, then repl_dict is first substituted into the
                      pattern, and then _matches_commutative is run

        This function is the main workhorse for Add/Mul.

        For instance:

<<<<<<< HEAD
        >> from sympy import symbols, Wild, sin
        >> a = Wild("a")
        >> b = Wild("b")
        >> c = Wild("c")
        >> x, y, z = symbols("x,y,z")
        >> (a+b*c)._matches_commutative(x+y*z)
=======
        >>> from sympy import symbols, Wild, sin
        >>> a = Wild("a")
        >>> b = Wild("b")
        >>> c = Wild("c")
        >>> x, y, z = symbols("x y z")
        >>> (a+sin(b)*c)._matches_commutative(x+sin(y)*z)
>>>>>>> 7424c7df
        {a_: x, b_: y, c_: z}

        In the example above, "a+sin(b)*c" is the pattern, and "x+sin(y)*z" is the
        expression.

        The repl_dict contains parts that were already matched, and the
        "evaluate=True" kwarg tells _matches_commutative to substitute this
        repl_dict into pattern. For example here:

        >>> (a+sin(b)*c)._matches_commutative(x+sin(y)*z, repl_dict={a: x}, evaluate=True)
        {a_: x, b_: y, c_: z}

        _matches_commutative substitutes "x" for "a" in the pattern and calls
        itself again with the new pattern "x+b*c" and evaluate=False (default):

        >>> (x+sin(b)*c)._matches_commutative(x+sin(y)*z, repl_dict={a: x})
        {a_: x, b_: y, c_: z}

        the only function of the repl_dict now is just to return it in the
        result, e.g. if you omit it:

        >>> (x+sin(b)*c)._matches_commutative(x+sin(y)*z)
        {b_: y, c_: z}

        the "a: x" is not returned in the result, but otherwise it is
        equivalent.

        """
        # apply repl_dict to pattern to eliminate fixed wild parts
        if evaluate:
            return self.subs(repl_dict.items()).matches(expr, repl_dict)

        # handle simple patterns
        if self == expr:
            return repl_dict

        d = self._matches_simple(expr, repl_dict)
        if d is not None:
            return d

        # eliminate exact part from pattern: (2+a+w1+w2).matches(expr) -> (w1+w2).matches(expr-a-2)
        wild_part = []
        exact_part = []
        from function import WildFunction
        from symbol import Wild
        for p in self.args:
            if p.has(Wild, WildFunction) and (not p in expr):
                # not all Wild should stay Wilds, for example:
                # (w2+w3).matches(w1) -> (w1+w3).matches(w1) -> w3.matches(0)
                wild_part.append(p)
            else:
                exact_part.append(p)

        if exact_part:
            newpattern = self.func(*wild_part)
            newexpr = self._combine_inverse(expr, self.func(*exact_part))
            return newpattern.matches(newexpr, repl_dict)

        # now to real work ;)
        expr_list = self.make_args(expr)

        for last_op in reversed(expr_list):
            for w in reversed(wild_part):
                d1 = w.matches(last_op, repl_dict)
                if d1 is not None:
                    d2 = self.subs(d1.items()).matches(expr, d1)
                    if d2 is not None:
                        return d2

        return

    def _eval_template_is_attr(self, is_attr):
        # return True if all elements have the property
        r = True
        for t in self.args:
            a = getattr(t, is_attr)
            if a is None: return
            if r and not a: r = False
        return r

    def _eval_evalf(self, prec):
        return self.func(*[s._evalf(prec) for s in self.args])

    @classmethod
    def make_args(cls, expr):
        """
        Return a sequence of elements `args` such that cls(*args) == expr

        >>> from sympy import Symbol, Mul, Add
        >>> x, y = map(Symbol, 'xy')

        >>> Mul.make_args(x*y)
        (x, y)
        >>> Add.make_args(x*y)
        (x*y,)
        >>> set(Add.make_args(x*y + y)) == set([y, x*y])
        True

        """
        if isinstance(expr, cls):
            return expr.args
        else:
            return (expr,)

class ShortCircuit(Exception):
    pass

class LatticeOp(AssocOp):
    """
    Join/meet operations of an algebraic lattice[1].

    These binary operations are associative (op(op(a, b), c) = op(a, op(b, c))),
    commutative (op(a, b) = op(b, a)) and idempotent (op(a, a) = op(a) = a).
    Common examples are AND, OR, Union, Intersection, max or min. They have an
    identity element (op(identity, a) = a) and an absorbing element
    conventionally called zero (op(zero, a) = zero).

    This is an abstract base class, concrete derived classes must declare
    attributes zero and identity. All defining properties are then respected.

    >>> from sympy import Integer
    >>> from sympy.core.operations import LatticeOp
    >>> class my_join(LatticeOp):
    ...     zero = Integer(0)
    ...     identity = Integer(1)
    >>> my_join(2, 3) == my_join(3, 2)
    True
    >>> my_join(2, my_join(3, 4)) == my_join(2, 3, 4)
    True
    >>> my_join(0, 1, 4, 2, 3, 4)
    0
    >>> my_join(1, 2)
    2

    References:

    [1] - http://en.wikipedia.org/wiki/Lattice_(order)
    """

    is_commutative = True

    def __new__(cls, *args, **assumptions):
        args = (sympify(arg) for arg in args)
        try:
            _args = frozenset(cls._new_args_filter(args))
        except ShortCircuit:
            return cls.zero
        if not _args:
            return cls.identity
        elif len(_args) == 1:
            return set(_args).pop()
        else:
            obj = Expr.__new__(cls, _args, **assumptions)
            obj._argset = _args
            return obj

    @classmethod
    def _new_args_filter(cls, arg_sequence):
        """Generator filtering args"""
        for arg in arg_sequence:
            if arg == cls.zero:
                raise ShortCircuit(arg)
            elif arg == cls.identity:
                continue
            elif arg.func == cls:
                for x in arg.iter_basic_args():
                    yield x
            else:
                yield arg

    @classmethod
    def make_args(cls, expr):
        """
        Return a sequence of elements `args` such that cls(*args) == expr

        >>> from sympy import Symbol, Mul, Add
        >>> x, y = map(Symbol, 'xy')

        >>> Mul.make_args(x*y)
        (x, y)
        >>> Add.make_args(x*y)
        (x*y,)
        >>> set(Add.make_args(x*y + y)) == set([y, x*y])
        True

        """
        if isinstance(expr, cls):
            return expr._argset
        else:
            return frozenset([expr])

    @property
    def args(self):
        return tuple(self._argset)

    @staticmethod
    def _compare_pretty(a, b):
        return cmp(str(a), str(b))<|MERGE_RESOLUTION|>--- conflicted
+++ resolved
@@ -173,21 +173,12 @@
 
         For instance:
 
-<<<<<<< HEAD
-        >> from sympy import symbols, Wild, sin
-        >> a = Wild("a")
-        >> b = Wild("b")
-        >> c = Wild("c")
-        >> x, y, z = symbols("x,y,z")
-        >> (a+b*c)._matches_commutative(x+y*z)
-=======
         >>> from sympy import symbols, Wild, sin
         >>> a = Wild("a")
         >>> b = Wild("b")
         >>> c = Wild("c")
         >>> x, y, z = symbols("x y z")
         >>> (a+sin(b)*c)._matches_commutative(x+sin(y)*z)
->>>>>>> 7424c7df
         {a_: x, b_: y, c_: z}
 
         In the example above, "a+sin(b)*c" is the pattern, and "x+sin(y)*z" is the
