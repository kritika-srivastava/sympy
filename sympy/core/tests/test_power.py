from sympy.core import (
    Rational, Symbol, S, Float, Integer, Mul, Number, Pow,
    Basic, I, nan, pi, symbols, oo, zoo, N)
from sympy.core.tests.test_evalf import NS
from sympy.core.function import expand_multinomial
from sympy.functions.elementary.miscellaneous import sqrt, cbrt
from sympy.functions.elementary.exponential import exp, log
from sympy.functions.special.error_functions import erf
from sympy.functions.elementary.trigonometric import (
    sin, cos, tan, sec, csc, sinh, cosh, tanh, atan)
from sympy.series.order import O
from sympy.core.expr import unchanged


def test_rational():
    a = Rational(1, 5)

    r = sqrt(5)/5
    assert sqrt(a) == r
    assert 2*sqrt(a) == 2*r

    r = a*a**S.Half
    assert a**Rational(3, 2) == r
    assert 2*a**Rational(3, 2) == 2*r

    r = a**5*a**Rational(2, 3)
    assert a**Rational(17, 3) == r
    assert 2 * a**Rational(17, 3) == 2*r


def test_large_rational():
    e = (Rational(123712**12 - 1, 7) + Rational(1, 7))**Rational(1, 3)
    assert e == 234232585392159195136 * (Rational(1, 7)**Rational(1, 3))


def test_negative_real():
    def feq(a, b):
        return abs(a - b) < 1E-10

    assert feq(S.One / Float(-0.5), -Integer(2))


def test_expand():
    x = Symbol('x')
    assert (2**(-1 - x)).expand() == S.Half*2**(-x)


def test_issue_3449():
    #test if powers are simplified correctly
    #see also issue 3995
    x = Symbol('x')
    assert ((x**Rational(1, 3))**Rational(2)) == x**Rational(2, 3)
    assert (
        (x**Rational(3))**Rational(2, 5)) == (x**Rational(3))**Rational(2, 5)

    a = Symbol('a', real=True)
    b = Symbol('b', real=True)
    assert (a**2)**b == (abs(a)**b)**2
    assert sqrt(1/a) != 1/sqrt(a)  # e.g. for a = -1
    assert (a**3)**Rational(1, 3) != a
    assert (x**a)**b != x**(a*b)  # e.g. x = -1, a=2, b=1/2
    assert (x**.5)**b == x**(.5*b)
    assert (x**.5)**.5 == x**.25
    assert (x**2.5)**.5 != x**1.25  # e.g. for x = 5*I

    k = Symbol('k', integer=True)
    m = Symbol('m', integer=True)
    assert (x**k)**m == x**(k*m)
    assert Number(5)**Rational(2, 3) == Number(25)**Rational(1, 3)

    assert (x**.5)**2 == x**1.0
    assert (x**2)**k == (x**k)**2 == x**(2*k)

    a = Symbol('a', positive=True)
    assert (a**3)**Rational(2, 5) == a**Rational(6, 5)
    assert (a**2)**b == (a**b)**2
    assert (a**Rational(2, 3))**x == a**(x*Rational(2, 3)) != (a**x)**Rational(2, 3)


def test_issue_3866():
    assert --sqrt(sqrt(5) - 1) == sqrt(sqrt(5) - 1)


def test_negative_one():
    x = Symbol('x', complex=True)
    y = Symbol('y', complex=True)
    assert 1/x**y == x**(-y)


def test_issue_4362():
    neg = Symbol('neg', negative=True)
    nonneg = Symbol('nonneg', nonnegative=True)
    any = Symbol('any')
    num, den = sqrt(1/neg).as_numer_denom()
    assert num == sqrt(-1)
    assert den == sqrt(-neg)
    num, den = sqrt(1/nonneg).as_numer_denom()
    assert num == 1
    assert den == sqrt(nonneg)
    num, den = sqrt(1/any).as_numer_denom()
    assert num == sqrt(1/any)
    assert den == 1

    def eqn(num, den, pow):
        return (num/den)**pow
    npos = 1
    nneg = -1
    dpos = 2 - sqrt(3)
    dneg = 1 - sqrt(3)
    assert dpos > 0 and dneg < 0 and npos > 0 and nneg < 0
    # pos or neg integer
    eq = eqn(npos, dpos, 2)
    assert eq.is_Pow and eq.as_numer_denom() == (1, dpos**2)
    eq = eqn(npos, dneg, 2)
    assert eq.is_Pow and eq.as_numer_denom() == (1, dneg**2)
    eq = eqn(nneg, dpos, 2)
    assert eq.is_Pow and eq.as_numer_denom() == (1, dpos**2)
    eq = eqn(nneg, dneg, 2)
    assert eq.is_Pow and eq.as_numer_denom() == (1, dneg**2)
    eq = eqn(npos, dpos, -2)
    assert eq.is_Pow and eq.as_numer_denom() == (dpos**2, 1)
    eq = eqn(npos, dneg, -2)
    assert eq.is_Pow and eq.as_numer_denom() == (dneg**2, 1)
    eq = eqn(nneg, dpos, -2)
    assert eq.is_Pow and eq.as_numer_denom() == (dpos**2, 1)
    eq = eqn(nneg, dneg, -2)
    assert eq.is_Pow and eq.as_numer_denom() == (dneg**2, 1)
    # pos or neg rational
    pow = S.Half
    eq = eqn(npos, dpos, pow)
    assert eq.is_Pow and eq.as_numer_denom() == (npos**pow, dpos**pow)
    eq = eqn(npos, dneg, pow)
    assert eq.is_Pow is False and eq.as_numer_denom() == ((-npos)**pow, (-dneg)**pow)
    eq = eqn(nneg, dpos, pow)
    assert not eq.is_Pow or eq.as_numer_denom() == (nneg**pow, dpos**pow)
    eq = eqn(nneg, dneg, pow)
    assert eq.is_Pow and eq.as_numer_denom() == ((-nneg)**pow, (-dneg)**pow)
    eq = eqn(npos, dpos, -pow)
    assert eq.is_Pow and eq.as_numer_denom() == (dpos**pow, npos**pow)
    eq = eqn(npos, dneg, -pow)
    assert eq.is_Pow is False and eq.as_numer_denom() == (-(-npos)**pow*(-dneg)**pow, npos)
    eq = eqn(nneg, dpos, -pow)
    assert not eq.is_Pow or eq.as_numer_denom() == (dpos**pow, nneg**pow)
    eq = eqn(nneg, dneg, -pow)
    assert eq.is_Pow and eq.as_numer_denom() == ((-dneg)**pow, (-nneg)**pow)
    # unknown exponent
    pow = 2*any
    eq = eqn(npos, dpos, pow)
    assert eq.is_Pow and eq.as_numer_denom() == (npos**pow, dpos**pow)
    eq = eqn(npos, dneg, pow)
    assert eq.is_Pow and eq.as_numer_denom() == ((-npos)**pow, (-dneg)**pow)
    eq = eqn(nneg, dpos, pow)
    assert eq.is_Pow and eq.as_numer_denom() == (nneg**pow, dpos**pow)
    eq = eqn(nneg, dneg, pow)
    assert eq.is_Pow and eq.as_numer_denom() == ((-nneg)**pow, (-dneg)**pow)
    eq = eqn(npos, dpos, -pow)
    assert eq.as_numer_denom() == (dpos**pow, npos**pow)
    eq = eqn(npos, dneg, -pow)
    assert eq.is_Pow and eq.as_numer_denom() == ((-dneg)**pow, (-npos)**pow)
    eq = eqn(nneg, dpos, -pow)
    assert eq.is_Pow and eq.as_numer_denom() == (dpos**pow, nneg**pow)
    eq = eqn(nneg, dneg, -pow)
    assert eq.is_Pow and eq.as_numer_denom() == ((-dneg)**pow, (-nneg)**pow)

    x = Symbol('x')
    y = Symbol('y')
    assert ((1/(1 + x/3))**(-S.One)).as_numer_denom() == (3 + x, 3)
    notp = Symbol('notp', positive=False)  # not positive does not imply real
    b = ((1 + x/notp)**-2)
    assert (b**(-y)).as_numer_denom() == (1, b**y)
    assert (b**(-S.One)).as_numer_denom() == ((notp + x)**2, notp**2)
    nonp = Symbol('nonp', nonpositive=True)
    assert (((1 + x/nonp)**-2)**(-S.One)).as_numer_denom() == ((-nonp -
            x)**2, nonp**2)

    n = Symbol('n', negative=True)
    assert (x**n).as_numer_denom() == (1, x**-n)
    assert sqrt(1/n).as_numer_denom() == (S.ImaginaryUnit, sqrt(-n))
    n = Symbol('0 or neg', nonpositive=True)
    # if x and n are split up without negating each term and n is negative
    # then the answer might be wrong; if n is 0 it won't matter since
    # 1/oo and 1/zoo are both zero as is sqrt(0)/sqrt(-x) unless x is also
    # zero (in which case the negative sign doesn't matter):
    # 1/sqrt(1/-1) = -I but sqrt(-1)/sqrt(1) = I
    assert (1/sqrt(x/n)).as_numer_denom() == (sqrt(-n), sqrt(-x))
    c = Symbol('c', complex=True)
    e = sqrt(1/c)
    assert e.as_numer_denom() == (e, 1)
    i = Symbol('i', integer=True)
    assert (((1 + x/y)**i)).as_numer_denom() == ((x + y)**i, y**i)


def test_Pow_signs():
    """Cf. issues 4595 and 5250"""
    x = Symbol('x')
    y = Symbol('y')
    n = Symbol('n', even=True)
    assert (3 - y)**2 != (y - 3)**2
    assert (3 - y)**n != (y - 3)**n
    assert (-3 + y - x)**2 != (3 - y + x)**2
    assert (y - 3)**3 != -(3 - y)**3


def test_power_with_noncommutative_mul_as_base():
    x = Symbol('x', commutative=False)
    y = Symbol('y', commutative=False)
    assert not (x*y)**3 == x**3*y**3
    assert (2*x*y)**3 == 8*(x*y)**3


def test_power_rewrite_exp():
    assert (I**I).rewrite(exp) == exp(-pi/2)

    expr = (2 + 3*I)**(4 + 5*I)
    assert expr.rewrite(exp) == exp((4 + 5*I)*(log(sqrt(13)) + I*atan(Rational(3, 2))))
    assert expr.rewrite(exp).expand() == \
        169*exp(5*I*log(13)/2)*exp(4*I*atan(Rational(3, 2)))*exp(-5*atan(Rational(3, 2)))

    assert ((6 + 7*I)**5).rewrite(exp) == 7225*sqrt(85)*exp(5*I*atan(Rational(7, 6)))

    expr = 5**(6 + 7*I)
    assert expr.rewrite(exp) == exp((6 + 7*I)*log(5))
    assert expr.rewrite(exp).expand() == 15625*exp(7*I*log(5))

    assert Pow(123, 789, evaluate=False).rewrite(exp) == 123**789
    assert (1**I).rewrite(exp) == 1**I
    assert (0**I).rewrite(exp) == 0**I

    expr = (-2)**(2 + 5*I)
    assert expr.rewrite(exp) == exp((2 + 5*I)*(log(2) + I*pi))
    assert expr.rewrite(exp).expand() == 4*exp(-5*pi)*exp(5*I*log(2))

    assert ((-2)**S(-5)).rewrite(exp) == (-2)**S(-5)

    x, y = symbols('x y')
    assert (x**y).rewrite(exp) == exp(y*log(x))
    assert (7**x).rewrite(exp) == exp(x*log(7), evaluate=False)
    assert ((2 + 3*I)**x).rewrite(exp) == exp(x*(log(sqrt(13)) + I*atan(Rational(3, 2))))
    assert (y**(5 + 6*I)).rewrite(exp) == exp(log(y)*(5 + 6*I))

    assert all((1/func(x)).rewrite(exp) == 1/(func(x).rewrite(exp)) for func in
                    (sin, cos, tan, sec, csc, sinh, cosh, tanh))


def test_zero():
    x = Symbol('x')
    y = Symbol('y')
    assert 0**x != 0
    assert 0**(2*x) == 0**x
    assert 0**(1.0*x) == 0**x
    assert 0**(2.0*x) == 0**x
    assert (0**(2 - x)).as_base_exp() == (0, 2 - x)
    assert 0**(x - 2) != S.Infinity**(2 - x)
    assert 0**(2*x*y) == 0**(x*y)
    assert 0**(-2*x*y) == S.ComplexInfinity**(x*y)


def test_pow_as_base_exp():
    x = Symbol('x')
    assert (S.Infinity**(2 - x)).as_base_exp() == (S.Infinity, 2 - x)
    assert (S.Infinity**(x - 2)).as_base_exp() == (S.Infinity, x - 2)
    p = S.Half**x
    assert p.base, p.exp == p.as_base_exp() == (S(2), -x)
    # issue 8344:
    assert Pow(1, 2, evaluate=False).as_base_exp() == (S.One, S(2))


def test_issue_6100_12942_4473():
    x = Symbol('x')
    y = Symbol('y')
    assert x**1.0 != x
    assert x != x**1.0
    assert True != x**1.0
    assert x**1.0 is not True
    assert x is not True
    assert x*y != (x*y)**1.0
    # Pow != Symbol
    assert (x**1.0)**1.0 != x
    assert (x**1.0)**2.0 != x**2
    b = Basic()
    assert Pow(b, 1.0, evaluate=False) != b
    # if the following gets distributed as a Mul (x**1.0*y**1.0 then
    # __eq__ methods could be added to Symbol and Pow to detect the
    # power-of-1.0 case.
    assert ((x*y)**1.0).func is Pow


def test_issue_6208():
    from sympy import root, Rational
    I = S.ImaginaryUnit
    assert sqrt(33**(I*Rational(9, 10))) == -33**(I*Rational(9, 20))
    assert root((6*I)**(2*I), 3).as_base_exp()[1] == Rational(1, 3)  # != 2*I/3
    assert root((6*I)**(I/3), 3).as_base_exp()[1] == I/9
    assert sqrt(exp(3*I)) == exp(I*Rational(3, 2))
    assert sqrt(-sqrt(3)*(1 + 2*I)) == sqrt(sqrt(3))*sqrt(-1 - 2*I)
    assert sqrt(exp(5*I)) == -exp(I*Rational(5, 2))
    assert root(exp(5*I), 3).exp == Rational(1, 3)


def test_issue_6990():
    x = Symbol('x')
    a = Symbol('a')
    b = Symbol('b')
    assert (sqrt(a + b*x + x**2)).series(x, 0, 3).removeO() == \
        b*x/(2*sqrt(a)) + x**2*(1/(2*sqrt(a)) - \
        b**2/(8*a**Rational(3, 2))) + sqrt(a)


def test_issue_6068():
    x = Symbol('x')
    assert sqrt(sin(x)).series(x, 0, 7) == \
        sqrt(x) - x**Rational(5, 2)/12 + x**Rational(9, 2)/1440 - \
        x**Rational(13, 2)/24192 + O(x**7)
    assert sqrt(sin(x)).series(x, 0, 9) == \
        sqrt(x) - x**Rational(5, 2)/12 + x**Rational(9, 2)/1440 - \
        x**Rational(13, 2)/24192 - 67*x**Rational(17, 2)/29030400 + O(x**9)
    assert sqrt(sin(x**3)).series(x, 0, 19) == \
        x**Rational(3, 2) - x**Rational(15, 2)/12 + x**Rational(27, 2)/1440 + O(x**19)
    assert sqrt(sin(x**3)).series(x, 0, 20) == \
        x**Rational(3, 2) - x**Rational(15, 2)/12 + x**Rational(27, 2)/1440 - \
        x**Rational(39, 2)/24192 + O(x**20)


def test_issue_6782():
    x = Symbol('x')
    assert sqrt(sin(x**3)).series(x, 0, 7) == x**Rational(3, 2) + O(x**7)
    assert sqrt(sin(x**4)).series(x, 0, 3) == x**2 + O(x**3)


def test_issue_6653():
    x = Symbol('x')
    assert (1 / sqrt(1 + sin(x**2))).series(x, 0, 3) == 1 - x**2/2 + O(x**3)


def test_issue_6429():
    x = Symbol('x')
    c = Symbol('c')
    f = (c**2 + x)**(0.5)
    assert f.series(x, x0=0, n=1) == (c**2)**0.5 + O(x)
    assert f.taylor_term(0, x) == (c**2)**0.5
    assert f.taylor_term(1, x) == 0.5*x*(c**2)**(-0.5)
    assert f.taylor_term(2, x) == -0.125*x**2*(c**2)**(-1.5)


def test_issue_7638():
    f = pi/log(sqrt(2))
    assert ((1 + I)**(I*f/2))**0.3 == (1 + I)**(0.15*I*f)
    # if 1/3 -> 1.0/3 this should fail since it cannot be shown that the
    # sign will be +/-1; for the previous "small arg" case, it didn't matter
    # that this could not be proved
    assert (1 + I)**(4*I*f) == ((1 + I)**(12*I*f))**Rational(1, 3)

    assert (((1 + I)**(I*(1 + 7*f)))**Rational(1, 3)).exp == Rational(1, 3)
    r = symbols('r', real=True)
    assert sqrt(r**2) == abs(r)
    assert cbrt(r**3) != r
    assert sqrt(Pow(2*I, 5*S.Half)) != (2*I)**Rational(5, 4)
    p = symbols('p', positive=True)
    assert cbrt(p**2) == p**Rational(2, 3)
    assert NS(((0.2 + 0.7*I)**(0.7 + 1.0*I))**(0.5 - 0.1*I), 1) == '0.4 + 0.2*I'
    assert sqrt(1/(1 + I)) == sqrt(1 - I)/sqrt(2)  # or 1/sqrt(1 + I)
    e = 1/(1 - sqrt(2))
    assert sqrt(e) == I/sqrt(-1 + sqrt(2))
    assert e**Rational(-1, 2) == -I*sqrt(-1 + sqrt(2))
    assert sqrt((cos(1)**2 + sin(1)**2 - 1)**(3 + I)).exp in [S.Half,
                                                              Rational(3, 2) + I/2]
    assert sqrt(r**Rational(4, 3)) != r**Rational(2, 3)
    assert sqrt((p + I)**Rational(4, 3)) == (p + I)**Rational(2, 3)
    assert sqrt((p - p**2*I)**2) == p - p**2*I
    assert sqrt((p + r*I)**2) != p + r*I
    e = (1 + I/5)
    assert sqrt(e**5) == e**(5*S.Half)
    assert sqrt(e**6) == e**3
    assert sqrt((1 + I*r)**6) != (1 + I*r)**3


def test_issue_8582():
    assert 1**oo is nan
    assert 1**(-oo) is nan
    assert 1**zoo is nan
    assert 1**(oo + I) is nan
    assert 1**(1 + I*oo) is nan
    assert 1**(oo + I*oo) is nan


def test_issue_8650():
    n = Symbol('n', integer=True, nonnegative=True)
    assert (n**n).is_positive is True
    x = 5*n + 5
    assert (x**(5*(n + 1))).is_positive is True


def test_issue_13914():
    b = Symbol('b')
    assert (-1)**zoo is nan
    assert 2**zoo is nan
    assert (S.Half)**(1 + zoo) is nan
    assert I**(zoo + I) is nan
    assert b**(I + zoo) is nan


def test_better_sqrt():
    n = Symbol('n', integer=True, nonnegative=True)
    assert sqrt(3 + 4*I) == 2 + I
    assert sqrt(3 - 4*I) == 2 - I
    assert sqrt(-3 - 4*I) == 1 - 2*I
    assert sqrt(-3 + 4*I) == 1 + 2*I
    assert sqrt(32 + 24*I) == 6 + 2*I
    assert sqrt(32 - 24*I) == 6 - 2*I
    assert sqrt(-32 - 24*I) == 2 - 6*I
    assert sqrt(-32 + 24*I) == 2 + 6*I

    # triple (3, 4, 5):
    # parity of 3 matches parity of 5 and
    # den, 4, is a square
    assert sqrt((3 + 4*I)/4) == 1 + I/2
    # triple (8, 15, 17)
    # parity of 8 doesn't match parity of 17 but
    # den/2, 8/2, is a square
    assert sqrt((8 + 15*I)/8) == (5 + 3*I)/4
    # handle the denominator
    assert sqrt((3 - 4*I)/25) == (2 - I)/5
    assert sqrt((3 - 4*I)/26) == (2 - I)/sqrt(26)
    # mul
    #  issue #12739
    assert sqrt((3 + 4*I)/(3 - 4*I)) == (3 + 4*I)/5
    assert sqrt(2/(3 + 4*I)) == sqrt(2)/5*(2 - I)
    assert sqrt(n/(3 + 4*I)).subs(n, 2) == sqrt(2)/5*(2 - I)
    assert sqrt(-2/(3 + 4*I)) == sqrt(2)/5*(1 + 2*I)
    assert sqrt(-n/(3 + 4*I)).subs(n, 2) == sqrt(2)/5*(1 + 2*I)
    # power
    assert sqrt(1/(3 + I*4)) == (2 - I)/5
    assert sqrt(1/(3 - I)) == sqrt(10)*sqrt(3 + I)/10
    # symbolic
    i = symbols('i', imaginary=True)
    assert sqrt(3/i) == Mul(sqrt(3), 1/sqrt(i), evaluate=False)
    # multiples of 1/2; don't make this too automatic
    assert sqrt((3 + 4*I))**3 == (2 + I)**3
    assert Pow(3 + 4*I, Rational(3, 2)) == 2 + 11*I
    assert Pow(6 + 8*I, Rational(3, 2)) == 2*sqrt(2)*(2 + 11*I)
    n, d = (3 + 4*I), (3 - 4*I)**3
    a = n/d
    assert a.args == (1/d, n)
    eq = sqrt(a)
    assert eq.args == (a, S.Half)
    assert expand_multinomial(eq) == sqrt((-117 + 44*I)*(3 + 4*I))/125
    assert eq.expand() == (7 - 24*I)/125

    # issue 12775
    # pos im part
    assert sqrt(2*I) == (1 + I)
    assert sqrt(2*9*I) == Mul(3, 1 + I, evaluate=False)
    assert Pow(2*I, 3*S.Half) == (1 + I)**3
    # neg im part
    assert sqrt(-I/2) == Mul(S.Half, 1 - I, evaluate=False)
    # fractional im part
    assert Pow(Rational(-9, 2)*I, Rational(3, 2)) == 27*(1 - I)**3/8


def test_issue_2993():
    x = Symbol('x')
    assert str((2.3*x - 4)**0.3) == '1.5157165665104*(0.575*x - 1)**0.3'
    assert str((2.3*x + 4)**0.3) == '1.5157165665104*(0.575*x + 1)**0.3'
    assert str((-2.3*x + 4)**0.3) == '1.5157165665104*(1 - 0.575*x)**0.3'
    assert str((-2.3*x - 4)**0.3) == '1.5157165665104*(-0.575*x - 1)**0.3'
    assert str((2.3*x - 2)**0.3) == '1.28386201800527*(x - 0.869565217391304)**0.3'
    assert str((-2.3*x - 2)**0.3) == '1.28386201800527*(-x - 0.869565217391304)**0.3'
    assert str((-2.3*x + 2)**0.3) == '1.28386201800527*(0.869565217391304 - x)**0.3'
    assert str((2.3*x + 2)**0.3) == '1.28386201800527*(x + 0.869565217391304)**0.3'
    assert str((2.3*x - 4)**Rational(1, 3)) == '2**(2/3)*(0.575*x - 1)**(1/3)'
    eq = (2.3*x + 4)
    assert eq**2 == 16*(0.575*x + 1)**2
    assert (1/eq).args == (eq, -1)  # don't change trivial power
    # issue 17735
    q=.5*exp(x) - .5*exp(-x) + 0.1
    assert int((q**2).subs(x, 1)) == 1
    # issue 17756
    y = Symbol('y')
    assert len(sqrt(x/(x + y)**2 + Float('0.008', 30)).subs(y, pi.n(25)).atoms(Float)) == 2
    # issue 17756
    a, b, c, d, e, f, g = symbols('a:g')
    expr = sqrt(1 + a*(c**4 + g*d - 2*g*e - f*(-g + d))**2/
        (c**3*b**2*(d - 3*e + 2*f)**2))/2
    r = [
    (a, N('0.0170992456333788667034850458615', 30)),
    (b, N('0.0966594956075474769169134801223', 30)),
    (c, N('0.390911862903463913632151616184', 30)),
    (d, N('0.152812084558656566271750185933', 30)),
    (e, N('0.137562344465103337106561623432', 30)),
    (f, N('0.174259178881496659302933610355', 30)),
    (g, N('0.220745448491223779615401870086', 30))]
    tru = expr.n(30, subs=dict(r))
    seq = expr.subs(r)
    # although `tru` is the right way to evaluate
    # expr with numerical values, `seq` will have
    # significant loss of precision if extraction of
    # the largest coefficient of a power's base's terms
    # is done improperly
    assert seq == tru

def test_issue_17450():
    assert (erf(cosh(1)**7)**I).is_real is None
    assert (erf(cosh(1)**7)**I).is_imaginary is False
    assert (Pow(exp(1+sqrt(2)), ((1-sqrt(2))*I*pi), evaluate=False)).is_real is None
    assert ((-10)**(10*I*pi/3)).is_real is False
    assert ((-5)**(4*I*pi)).is_real is False


def test_issue_18190():
    assert sqrt(1 / tan(1 + I)) == 1 / sqrt(tan(1 + I))


<<<<<<< HEAD
def test_issue_14815():
    x = Symbol('x')
    assert sqrt(x).is_negative is False
=======
def test_issue_18509():
    assert unchanged(Mul, oo, 1/pi**oo)
    assert (1/pi**oo).is_extended_positive == False
>>>>>>> d90f7eab
<|MERGE_RESOLUTION|>--- conflicted
+++ resolved
@@ -510,12 +510,11 @@
     assert sqrt(1 / tan(1 + I)) == 1 / sqrt(tan(1 + I))
 
 
-<<<<<<< HEAD
 def test_issue_14815():
     x = Symbol('x')
     assert sqrt(x).is_negative is False
-=======
+
+
 def test_issue_18509():
     assert unchanged(Mul, oo, 1/pi**oo)
-    assert (1/pi**oo).is_extended_positive == False
->>>>>>> d90f7eab
+    assert (1/pi**oo).is_extended_positive == False