--- conflicted
+++ resolved
@@ -81,19 +81,10 @@
     __repr__ = __str__
 
 
-<<<<<<< HEAD
-=======
 ###############################################################################
 #                           COSET TABLE                                       #
 ###############################################################################
 
-# sets the upper limit on the number of cosets generated during
-# Coset Enumeration. "M" from Derek Holt's. It is supposed to be
-# user definable.
-CosetTableDefaultMaxLimit = 4096000
-max_stack_size = 500
-
->>>>>>> 040151ce
 class CosetTable(DefaultPrinting):
     # coset_table: Mathematically a coset table
     #               represented using a list of lists
