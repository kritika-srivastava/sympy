--- conflicted
+++ resolved
@@ -9,19 +9,13 @@
 from sympy.functions.elementary.trigonometric import atan, acsc, asin, acot, acos, asec
 from sympy.polys.polytools import degree, Poly
 from sympy.simplify.simplify import fraction, simplify, count_ops
-<<<<<<< HEAD
+from sympy.core.expr import UnevaluatedExpr
+from sympy.utilities.iterables import postorder_traversal
+from sympy.core.expr import UnevaluatedExpr
+from sympy.functions.elementary.complexes import im, re, Abs
+from sympy import exp, polylog, N
+
 from mpmath import hyp2f1, ellippi, ellipe, ellipf, appellf1, nthroot
-from sympy.core.expr import UnevaluatedExpr
-from sympy.functions.elementary.complexes import Abs, im, re
-from sympy.utilities.iterables import postorder_traversal
-from sympy import exp
-=======
-from sympy.core.expr import UnevaluatedExpr
-from sympy.functions.elementary.complexes import im, re
-from sympy import exp, polylog, N
-
-from mpmath import hyp2f1, ellippi, ellipe, ellipf, appellf1
->>>>>>> 4fb08089
 
 #from .rubi import rubi_integrate
 
@@ -372,7 +366,6 @@
 def SinhCoshQ(f):
     return MemberQ([sinh, cosh, sech, csch], Head(f))
 
-<<<<<<< HEAD
 def Rt(val, n):
     return nthroot(val, n)
 
@@ -385,9 +378,6 @@
 def NumberQ(u):
     return u.is_Number
 
-def Length(u):
-    return len(u)
-=======
 def Length(expr):
     # returns number of elements in the experssion
     return len(expr.args)
@@ -467,5 +457,4 @@
         return False
 
 def EqQ(u, v):
-    return ZeroQ(u - v)
->>>>>>> 4fb08089
+    return ZeroQ(u - v)