--- conflicted
+++ resolved
@@ -735,18 +735,18 @@
     assert simplify(Sum(Function('f')(x) * y * z, (x, a, b)) / (y * z)) \
         == Sum(Function('f')(x), (x, a, b))
     assert simplify(Sum(c * x, (x, a, b)) - c * Sum(x, (x, a, b))) == 0
-<<<<<<< HEAD
     assert simplify(c * (Sum(x, (x, a, b))  + y)) == c * (y + Sum(x, (x, a, b)))
     assert simplify(c * (Sum(x, (x, a, b)) + y * Sum(x, (x, a, b)))) == \
         c * (y + 1) * Sum(x, (x, a, b))
-=======
     assert simplify(Sum(Sum(c * x, (x, a, b)), (y, a, b))) == \
-                c * simplify(Sum(x, (x, a, b), (y, a, b)))
+                c * Sum(x, (x, a, b), (y, a, b))
     assert simplify(Sum((3 + y) * Sum(c * x, (x, a, b)), (y, a, b))) == \
-                simplify(Sum(c * (3 + y) * Sum(x, (x, a, b)), (y, a, b))) 
+                c * Sum((3 + y), (y, a, b)) * Sum(x, (x, a, b))
     assert simplify(Sum((3 + t) * Sum(c * t, (x, a, b)), (y, a, b))) == \
-                d * Sum(1, (x, a, c)) * Sum(t, (t, a, b))
->>>>>>> f3785812
+                c*t*(t + 3)*Sum(1, (x, a, b))*Sum(1, (y, a, b))
+    assert simplify(Sum(Sum(d * t, (x, a, b - 1)) + \
+                Sum(d * t, (x, b, c)), (t, a, b))) == \
+                    d * Sum(1, (x, a, c)) * Sum(t, (t, a, b))
 
 
 def test_change_index():
