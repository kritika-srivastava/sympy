from sympy import diff, Integral, Limit, sin, Symbol, Integer, Rational, cos, \
    tan, asin, acos, atan, sinh, cosh, tanh, asinh, acosh, atanh, E, I, oo, \
    pi, GoldenRatio, EulerGamma, Sum, Eq, Ne, Ge, Lt, Float, Matrix, Basic, S, \
    MatrixSymbol, Function, Derivative, log
<<<<<<< HEAD
from sympy.calculus.util import AccumBounds
=======
from sympy.core.containers import Tuple
from sympy.functions.elementary.complexes import re, im, Abs, conjugate
>>>>>>> 9632fa5b
from sympy.functions.combinatorial.factorials import factorial, factorial2, binomial
from sympy.functions.elementary.complexes import conjugate
from sympy.functions.special.zeta_functions import polylog, lerchphi
from sympy.logic.boolalg import And, Or, Implies, Equivalent, Xor, Not
from sympy.matrices.expressions.determinant import Determinant
from sympy.printing.mathml import mathml, MathMLContentPrinter, MathMLPresentationPrinter, \
    MathMLPrinter
from sympy.sets.sets import FiniteSet, Union, Intersection, Complement, SymmetricDifference
from sympy.stats.rv import RandomSymbol
from sympy.sets.sets import Interval
from sympy.stats.rv import RandomSymbol
from sympy.utilities.pytest import raises

x = Symbol('x')
y = Symbol('y')
mp = MathMLContentPrinter()
mpp = MathMLPresentationPrinter()

def test_mathml_printer():
    m = MathMLPrinter()
    assert m.doprint(1+x) == mp.doprint(1+x)


def test_content_printmethod():
    assert mp.doprint(1 + x) == '<apply><plus/><ci>x</ci><cn>1</cn></apply>'


def test_content_mathml_core():
    mml_1 = mp._print(1 + x)
    assert mml_1.nodeName == 'apply'
    nodes = mml_1.childNodes
    assert len(nodes) == 3
    assert nodes[0].nodeName == 'plus'
    assert nodes[0].hasChildNodes() is False
    assert nodes[0].nodeValue is None
    assert nodes[1].nodeName in ['cn', 'ci']
    if nodes[1].nodeName == 'cn':
        assert nodes[1].childNodes[0].nodeValue == '1'
        assert nodes[2].childNodes[0].nodeValue == 'x'
    else:
        assert nodes[1].childNodes[0].nodeValue == 'x'
        assert nodes[2].childNodes[0].nodeValue == '1'

    mml_2 = mp._print(x**2)
    assert mml_2.nodeName == 'apply'
    nodes = mml_2.childNodes
    assert nodes[1].childNodes[0].nodeValue == 'x'
    assert nodes[2].childNodes[0].nodeValue == '2'

    mml_3 = mp._print(2*x)
    assert mml_3.nodeName == 'apply'
    nodes = mml_3.childNodes
    assert nodes[0].nodeName == 'times'
    assert nodes[1].childNodes[0].nodeValue == '2'
    assert nodes[2].childNodes[0].nodeValue == 'x'

    mml = mp._print(Float(1.0, 2)*x)
    assert mml.nodeName == 'apply'
    nodes = mml.childNodes
    assert nodes[0].nodeName == 'times'
    assert nodes[1].childNodes[0].nodeValue == '1.0'
    assert nodes[2].childNodes[0].nodeValue == 'x'


def test_content_mathml_functions():
    mml_1 = mp._print(sin(x))
    assert mml_1.nodeName == 'apply'
    assert mml_1.childNodes[0].nodeName == 'sin'
    assert mml_1.childNodes[1].nodeName == 'ci'

    mml_2 = mp._print(diff(sin(x), x, evaluate=False))
    assert mml_2.nodeName == 'apply'
    assert mml_2.childNodes[0].nodeName == 'diff'
    assert mml_2.childNodes[1].nodeName == 'bvar'
    assert mml_2.childNodes[1].childNodes[
        0].nodeName == 'ci'  # below bvar there's <ci>x/ci>

    mml_3 = mp._print(diff(cos(x*y), x, evaluate=False))
    assert mml_3.nodeName == 'apply'
    assert mml_3.childNodes[0].nodeName == 'partialdiff'
    assert mml_3.childNodes[1].nodeName == 'bvar'
    assert mml_3.childNodes[1].childNodes[
        0].nodeName == 'ci'  # below bvar there's <ci>x/ci>


def test_content_mathml_limits():
    # XXX No unevaluated limits
    lim_fun = sin(x)/x
    mml_1 = mp._print(Limit(lim_fun, x, 0))
    assert mml_1.childNodes[0].nodeName == 'limit'
    assert mml_1.childNodes[1].nodeName == 'bvar'
    assert mml_1.childNodes[2].nodeName == 'lowlimit'
    assert mml_1.childNodes[3].toxml() == mp._print(lim_fun).toxml()


def test_content_mathml_integrals():
    integrand = x
    mml_1 = mp._print(Integral(integrand, (x, 0, 1)))
    assert mml_1.childNodes[0].nodeName == 'int'
    assert mml_1.childNodes[1].nodeName == 'bvar'
    assert mml_1.childNodes[2].nodeName == 'lowlimit'
    assert mml_1.childNodes[3].nodeName == 'uplimit'
    assert mml_1.childNodes[4].toxml() == mp._print(integrand).toxml()

def test_content_mathml_matrices():
    A = Matrix([1, 2, 3])
    B = Matrix([[0, 5, 4], [2, 3, 1], [9, 7, 9]])
    mll_1 = mp._print(A)
    assert mll_1.childNodes[0].nodeName == 'matrixrow'
    assert mll_1.childNodes[0].childNodes[0].nodeName == 'cn'
    assert mll_1.childNodes[0].childNodes[0].childNodes[0].nodeValue == '1'
    assert mll_1.childNodes[1].nodeName == 'matrixrow'
    assert mll_1.childNodes[1].childNodes[0].nodeName == 'cn'
    assert mll_1.childNodes[1].childNodes[0].childNodes[0].nodeValue == '2'
    assert mll_1.childNodes[2].nodeName == 'matrixrow'
    assert mll_1.childNodes[2].childNodes[0].nodeName == 'cn'
    assert mll_1.childNodes[2].childNodes[0].childNodes[0].nodeValue == '3'
    mll_2 = mp._print(B)
    assert mll_2.childNodes[0].nodeName == 'matrixrow'
    assert mll_2.childNodes[0].childNodes[0].nodeName == 'cn'
    assert mll_2.childNodes[0].childNodes[0].childNodes[0].nodeValue == '0'
    assert mll_2.childNodes[0].childNodes[1].nodeName == 'cn'
    assert mll_2.childNodes[0].childNodes[1].childNodes[0].nodeValue == '5'
    assert mll_2.childNodes[0].childNodes[2].nodeName == 'cn'
    assert mll_2.childNodes[0].childNodes[2].childNodes[0].nodeValue == '4'
    assert mll_2.childNodes[1].nodeName == 'matrixrow'
    assert mll_2.childNodes[1].childNodes[0].nodeName == 'cn'
    assert mll_2.childNodes[1].childNodes[0].childNodes[0].nodeValue == '2'
    assert mll_2.childNodes[1].childNodes[1].nodeName == 'cn'
    assert mll_2.childNodes[1].childNodes[1].childNodes[0].nodeValue == '3'
    assert mll_2.childNodes[1].childNodes[2].nodeName == 'cn'
    assert mll_2.childNodes[1].childNodes[2].childNodes[0].nodeValue == '1'
    assert mll_2.childNodes[2].nodeName == 'matrixrow'
    assert mll_2.childNodes[2].childNodes[0].nodeName == 'cn'
    assert mll_2.childNodes[2].childNodes[0].childNodes[0].nodeValue == '9'
    assert mll_2.childNodes[2].childNodes[1].nodeName == 'cn'
    assert mll_2.childNodes[2].childNodes[1].childNodes[0].nodeValue == '7'
    assert mll_2.childNodes[2].childNodes[2].nodeName == 'cn'
    assert mll_2.childNodes[2].childNodes[2].childNodes[0].nodeValue == '9'

def test_content_mathml_sums():
    summand = x
    mml_1 = mp._print(Sum(summand, (x, 1, 10)))
    assert mml_1.childNodes[0].nodeName == 'sum'
    assert mml_1.childNodes[1].nodeName == 'bvar'
    assert mml_1.childNodes[2].nodeName == 'lowlimit'
    assert mml_1.childNodes[3].nodeName == 'uplimit'
    assert mml_1.childNodes[4].toxml() == mp._print(summand).toxml()


def test_content_mathml_tuples():
    mml_1 = mp._print([2])
    assert mml_1.nodeName == 'list'
    assert mml_1.childNodes[0].nodeName == 'cn'
    assert len(mml_1.childNodes) == 1

    mml_2 = mp._print([2, Integer(1)])
    assert mml_2.nodeName == 'list'
    assert mml_2.childNodes[0].nodeName == 'cn'
    assert mml_2.childNodes[1].nodeName == 'cn'
    assert len(mml_2.childNodes) == 2


def test_content_mathml_add():
    mml = mp._print(x**5 - x**4 + x)
    assert mml.childNodes[0].nodeName == 'plus'
    assert mml.childNodes[1].childNodes[0].nodeName == 'minus'
    assert mml.childNodes[1].childNodes[1].nodeName == 'apply'


def test_content_mathml_Rational():
    mml_1 = mp._print(Rational(1, 1))
    """should just return a number"""
    assert mml_1.nodeName == 'cn'

    mml_2 = mp._print(Rational(2, 5))
    assert mml_2.childNodes[0].nodeName == 'divide'


def test_content_mathml_constants():
    mml = mp._print(I)
    assert mml.nodeName == 'imaginaryi'

    mml = mp._print(E)
    assert mml.nodeName == 'exponentiale'

    mml = mp._print(oo)
    assert mml.nodeName == 'infinity'

    mml = mp._print(pi)
    assert mml.nodeName == 'pi'

    assert mathml(GoldenRatio) == '<cn>&#966;</cn>'

    mml = mathml(EulerGamma)
    assert mml == '<eulergamma/>'


def test_content_mathml_trig():
    mml = mp._print(sin(x))
    assert mml.childNodes[0].nodeName == 'sin'

    mml = mp._print(cos(x))
    assert mml.childNodes[0].nodeName == 'cos'

    mml = mp._print(tan(x))
    assert mml.childNodes[0].nodeName == 'tan'

    mml = mp._print(asin(x))
    assert mml.childNodes[0].nodeName == 'arcsin'

    mml = mp._print(acos(x))
    assert mml.childNodes[0].nodeName == 'arccos'

    mml = mp._print(atan(x))
    assert mml.childNodes[0].nodeName == 'arctan'

    mml = mp._print(sinh(x))
    assert mml.childNodes[0].nodeName == 'sinh'

    mml = mp._print(cosh(x))
    assert mml.childNodes[0].nodeName == 'cosh'

    mml = mp._print(tanh(x))
    assert mml.childNodes[0].nodeName == 'tanh'

    mml = mp._print(asinh(x))
    assert mml.childNodes[0].nodeName == 'arcsinh'

    mml = mp._print(atanh(x))
    assert mml.childNodes[0].nodeName == 'arctanh'

    mml = mp._print(acosh(x))
    assert mml.childNodes[0].nodeName == 'arccosh'


def test_content_mathml_relational():
    mml_1 = mp._print(Eq(x, 1))
    assert mml_1.nodeName == 'apply'
    assert mml_1.childNodes[0].nodeName == 'eq'
    assert mml_1.childNodes[1].nodeName == 'ci'
    assert mml_1.childNodes[1].childNodes[0].nodeValue == 'x'
    assert mml_1.childNodes[2].nodeName == 'cn'
    assert mml_1.childNodes[2].childNodes[0].nodeValue == '1'

    mml_2 = mp._print(Ne(1, x))
    assert mml_2.nodeName == 'apply'
    assert mml_2.childNodes[0].nodeName == 'neq'
    assert mml_2.childNodes[1].nodeName == 'cn'
    assert mml_2.childNodes[1].childNodes[0].nodeValue == '1'
    assert mml_2.childNodes[2].nodeName == 'ci'
    assert mml_2.childNodes[2].childNodes[0].nodeValue == 'x'

    mml_3 = mp._print(Ge(1, x))
    assert mml_3.nodeName == 'apply'
    assert mml_3.childNodes[0].nodeName == 'geq'
    assert mml_3.childNodes[1].nodeName == 'cn'
    assert mml_3.childNodes[1].childNodes[0].nodeValue == '1'
    assert mml_3.childNodes[2].nodeName == 'ci'
    assert mml_3.childNodes[2].childNodes[0].nodeValue == 'x'

    mml_4 = mp._print(Lt(1, x))
    assert mml_4.nodeName == 'apply'
    assert mml_4.childNodes[0].nodeName == 'lt'
    assert mml_4.childNodes[1].nodeName == 'cn'
    assert mml_4.childNodes[1].childNodes[0].nodeValue == '1'
    assert mml_4.childNodes[2].nodeName == 'ci'
    assert mml_4.childNodes[2].childNodes[0].nodeValue == 'x'


def test_content_symbol():
    mml = mp._print(Symbol("x"))
    assert mml.nodeName == 'ci'
    assert mml.childNodes[0].nodeValue == 'x'
    del mml

    mml = mp._print(Symbol("x^2"))
    assert mml.nodeName == 'ci'
    assert mml.childNodes[0].nodeName == 'mml:msup'
    assert mml.childNodes[0].childNodes[0].nodeName == 'mml:mi'
    assert mml.childNodes[0].childNodes[0].childNodes[0].nodeValue == 'x'
    assert mml.childNodes[0].childNodes[1].nodeName == 'mml:mi'
    assert mml.childNodes[0].childNodes[1].childNodes[0].nodeValue == '2'
    del mml

    mml = mp._print(Symbol("x__2"))
    assert mml.nodeName == 'ci'
    assert mml.childNodes[0].nodeName == 'mml:msup'
    assert mml.childNodes[0].childNodes[0].nodeName == 'mml:mi'
    assert mml.childNodes[0].childNodes[0].childNodes[0].nodeValue == 'x'
    assert mml.childNodes[0].childNodes[1].nodeName == 'mml:mi'
    assert mml.childNodes[0].childNodes[1].childNodes[0].nodeValue == '2'
    del mml

    mml = mp._print(Symbol("x_2"))
    assert mml.nodeName == 'ci'
    assert mml.childNodes[0].nodeName == 'mml:msub'
    assert mml.childNodes[0].childNodes[0].nodeName == 'mml:mi'
    assert mml.childNodes[0].childNodes[0].childNodes[0].nodeValue == 'x'
    assert mml.childNodes[0].childNodes[1].nodeName == 'mml:mi'
    assert mml.childNodes[0].childNodes[1].childNodes[0].nodeValue == '2'
    del mml

    mml = mp._print(Symbol("x^3_2"))
    assert mml.nodeName == 'ci'
    assert mml.childNodes[0].nodeName == 'mml:msubsup'
    assert mml.childNodes[0].childNodes[0].nodeName == 'mml:mi'
    assert mml.childNodes[0].childNodes[0].childNodes[0].nodeValue == 'x'
    assert mml.childNodes[0].childNodes[1].nodeName == 'mml:mi'
    assert mml.childNodes[0].childNodes[1].childNodes[0].nodeValue == '2'
    assert mml.childNodes[0].childNodes[2].nodeName == 'mml:mi'
    assert mml.childNodes[0].childNodes[2].childNodes[0].nodeValue == '3'
    del mml

    mml = mp._print(Symbol("x__3_2"))
    assert mml.nodeName == 'ci'
    assert mml.childNodes[0].nodeName == 'mml:msubsup'
    assert mml.childNodes[0].childNodes[0].nodeName == 'mml:mi'
    assert mml.childNodes[0].childNodes[0].childNodes[0].nodeValue == 'x'
    assert mml.childNodes[0].childNodes[1].nodeName == 'mml:mi'
    assert mml.childNodes[0].childNodes[1].childNodes[0].nodeValue == '2'
    assert mml.childNodes[0].childNodes[2].nodeName == 'mml:mi'
    assert mml.childNodes[0].childNodes[2].childNodes[0].nodeValue == '3'
    del mml

    mml = mp._print(Symbol("x_2_a"))
    assert mml.nodeName == 'ci'
    assert mml.childNodes[0].nodeName == 'mml:msub'
    assert mml.childNodes[0].childNodes[0].nodeName == 'mml:mi'
    assert mml.childNodes[0].childNodes[0].childNodes[0].nodeValue == 'x'
    assert mml.childNodes[0].childNodes[1].nodeName == 'mml:mrow'
    assert mml.childNodes[0].childNodes[1].childNodes[0].nodeName == 'mml:mi'
    assert mml.childNodes[0].childNodes[1].childNodes[0].childNodes[
        0].nodeValue == '2'
    assert mml.childNodes[0].childNodes[1].childNodes[1].nodeName == 'mml:mo'
    assert mml.childNodes[0].childNodes[1].childNodes[1].childNodes[
        0].nodeValue == ' '
    assert mml.childNodes[0].childNodes[1].childNodes[2].nodeName == 'mml:mi'
    assert mml.childNodes[0].childNodes[1].childNodes[2].childNodes[
        0].nodeValue == 'a'
    del mml

    mml = mp._print(Symbol("x^2^a"))
    assert mml.nodeName == 'ci'
    assert mml.childNodes[0].nodeName == 'mml:msup'
    assert mml.childNodes[0].childNodes[0].nodeName == 'mml:mi'
    assert mml.childNodes[0].childNodes[0].childNodes[0].nodeValue == 'x'
    assert mml.childNodes[0].childNodes[1].nodeName == 'mml:mrow'
    assert mml.childNodes[0].childNodes[1].childNodes[0].nodeName == 'mml:mi'
    assert mml.childNodes[0].childNodes[1].childNodes[0].childNodes[
        0].nodeValue == '2'
    assert mml.childNodes[0].childNodes[1].childNodes[1].nodeName == 'mml:mo'
    assert mml.childNodes[0].childNodes[1].childNodes[1].childNodes[
        0].nodeValue == ' '
    assert mml.childNodes[0].childNodes[1].childNodes[2].nodeName == 'mml:mi'
    assert mml.childNodes[0].childNodes[1].childNodes[2].childNodes[
        0].nodeValue == 'a'
    del mml

    mml = mp._print(Symbol("x__2__a"))
    assert mml.nodeName == 'ci'
    assert mml.childNodes[0].nodeName == 'mml:msup'
    assert mml.childNodes[0].childNodes[0].nodeName == 'mml:mi'
    assert mml.childNodes[0].childNodes[0].childNodes[0].nodeValue == 'x'
    assert mml.childNodes[0].childNodes[1].nodeName == 'mml:mrow'
    assert mml.childNodes[0].childNodes[1].childNodes[0].nodeName == 'mml:mi'
    assert mml.childNodes[0].childNodes[1].childNodes[0].childNodes[
        0].nodeValue == '2'
    assert mml.childNodes[0].childNodes[1].childNodes[1].nodeName == 'mml:mo'
    assert mml.childNodes[0].childNodes[1].childNodes[1].childNodes[
        0].nodeValue == ' '
    assert mml.childNodes[0].childNodes[1].childNodes[2].nodeName == 'mml:mi'
    assert mml.childNodes[0].childNodes[1].childNodes[2].childNodes[
        0].nodeValue == 'a'
    del mml


def test_content_mathml_greek():
    mml = mp._print(Symbol('alpha'))
    assert mml.nodeName == 'ci'
    assert mml.childNodes[0].nodeValue == u'\N{GREEK SMALL LETTER ALPHA}'

    assert mp.doprint(Symbol('alpha')) == '<ci>&#945;</ci>'
    assert mp.doprint(Symbol('beta')) == '<ci>&#946;</ci>'
    assert mp.doprint(Symbol('gamma')) == '<ci>&#947;</ci>'
    assert mp.doprint(Symbol('delta')) == '<ci>&#948;</ci>'
    assert mp.doprint(Symbol('epsilon')) == '<ci>&#949;</ci>'
    assert mp.doprint(Symbol('zeta')) == '<ci>&#950;</ci>'
    assert mp.doprint(Symbol('eta')) == '<ci>&#951;</ci>'
    assert mp.doprint(Symbol('theta')) == '<ci>&#952;</ci>'
    assert mp.doprint(Symbol('iota')) == '<ci>&#953;</ci>'
    assert mp.doprint(Symbol('kappa')) == '<ci>&#954;</ci>'
    assert mp.doprint(Symbol('lambda')) == '<ci>&#955;</ci>'
    assert mp.doprint(Symbol('mu')) == '<ci>&#956;</ci>'
    assert mp.doprint(Symbol('nu')) == '<ci>&#957;</ci>'
    assert mp.doprint(Symbol('xi')) == '<ci>&#958;</ci>'
    assert mp.doprint(Symbol('omicron')) == '<ci>&#959;</ci>'
    assert mp.doprint(Symbol('pi')) == '<ci>&#960;</ci>'
    assert mp.doprint(Symbol('rho')) == '<ci>&#961;</ci>'
    assert mp.doprint(Symbol('varsigma')) == '<ci>&#962;</ci>', mp.doprint(Symbol('varsigma'))
    assert mp.doprint(Symbol('sigma')) == '<ci>&#963;</ci>'
    assert mp.doprint(Symbol('tau')) == '<ci>&#964;</ci>'
    assert mp.doprint(Symbol('upsilon')) == '<ci>&#965;</ci>'
    assert mp.doprint(Symbol('phi')) == '<ci>&#966;</ci>'
    assert mp.doprint(Symbol('chi')) == '<ci>&#967;</ci>'
    assert mp.doprint(Symbol('psi')) == '<ci>&#968;</ci>'
    assert mp.doprint(Symbol('omega')) == '<ci>&#969;</ci>'

    assert mp.doprint(Symbol('Alpha')) == '<ci>&#913;</ci>'
    assert mp.doprint(Symbol('Beta')) == '<ci>&#914;</ci>'
    assert mp.doprint(Symbol('Gamma')) == '<ci>&#915;</ci>'
    assert mp.doprint(Symbol('Delta')) == '<ci>&#916;</ci>'
    assert mp.doprint(Symbol('Epsilon')) == '<ci>&#917;</ci>'
    assert mp.doprint(Symbol('Zeta')) == '<ci>&#918;</ci>'
    assert mp.doprint(Symbol('Eta')) == '<ci>&#919;</ci>'
    assert mp.doprint(Symbol('Theta')) == '<ci>&#920;</ci>'
    assert mp.doprint(Symbol('Iota')) == '<ci>&#921;</ci>'
    assert mp.doprint(Symbol('Kappa')) == '<ci>&#922;</ci>'
    assert mp.doprint(Symbol('Lambda')) == '<ci>&#923;</ci>'
    assert mp.doprint(Symbol('Mu')) == '<ci>&#924;</ci>'
    assert mp.doprint(Symbol('Nu')) == '<ci>&#925;</ci>'
    assert mp.doprint(Symbol('Xi')) == '<ci>&#926;</ci>'
    assert mp.doprint(Symbol('Omicron')) == '<ci>&#927;</ci>'
    assert mp.doprint(Symbol('Pi')) == '<ci>&#928;</ci>'
    assert mp.doprint(Symbol('Rho')) == '<ci>&#929;</ci>'
    assert mp.doprint(Symbol('Sigma')) == '<ci>&#931;</ci>'
    assert mp.doprint(Symbol('Tau')) == '<ci>&#932;</ci>'
    assert mp.doprint(Symbol('Upsilon')) == '<ci>&#933;</ci>'
    assert mp.doprint(Symbol('Phi')) == '<ci>&#934;</ci>'
    assert mp.doprint(Symbol('Chi')) == '<ci>&#935;</ci>'
    assert mp.doprint(Symbol('Psi')) == '<ci>&#936;</ci>'
    assert mp.doprint(Symbol('Omega')) == '<ci>&#937;</ci>'


def test_content_mathml_order():
    expr = x**3 + x**2*y + 3*x*y**3 + y**4

    mp = MathMLContentPrinter({'order': 'lex'})
    mml = mp._print(expr)

    assert mml.childNodes[1].childNodes[0].nodeName == 'power'
    assert mml.childNodes[1].childNodes[1].childNodes[0].data == 'x'
    assert mml.childNodes[1].childNodes[2].childNodes[0].data == '3'

    assert mml.childNodes[4].childNodes[0].nodeName == 'power'
    assert mml.childNodes[4].childNodes[1].childNodes[0].data == 'y'
    assert mml.childNodes[4].childNodes[2].childNodes[0].data == '4'

    mp = MathMLContentPrinter({'order': 'rev-lex'})
    mml = mp._print(expr)

    assert mml.childNodes[1].childNodes[0].nodeName == 'power'
    assert mml.childNodes[1].childNodes[1].childNodes[0].data == 'y'
    assert mml.childNodes[1].childNodes[2].childNodes[0].data == '4'

    assert mml.childNodes[4].childNodes[0].nodeName == 'power'
    assert mml.childNodes[4].childNodes[1].childNodes[0].data == 'x'
    assert mml.childNodes[4].childNodes[2].childNodes[0].data == '3'


def test_content_settings():
    raises(TypeError, lambda: mathml(Symbol("x"), method="garbage"))


def test_presentation_printmethod():
    assert mpp.doprint(1 + x) == '<mrow><mi>x</mi><mo>+</mo><mn>1</mn></mrow>'
    assert mpp.doprint(x**2) == '<msup><mi>x</mi><mn>2</mn></msup>'
    assert mpp.doprint(2*x) == '<mrow><mn>2</mn><mo>&InvisibleTimes;</mo><mi>x</mi></mrow>'


def test_presentation_mathml_core():
    mml_1 = mpp._print(1 + x)
    assert mml_1.nodeName == 'mrow'
    nodes = mml_1.childNodes
    assert len(nodes) == 3
    assert nodes[0].nodeName in ['mi', 'mn']
    assert nodes[1].nodeName == 'mo'
    if nodes[0].nodeName == 'mn':
        assert nodes[0].childNodes[0].nodeValue == '1'
        assert nodes[2].childNodes[0].nodeValue == 'x'
    else:
        assert nodes[0].childNodes[0].nodeValue == 'x'
        assert nodes[2].childNodes[0].nodeValue == '1'

    mml_2 = mpp._print(x**2)
    assert mml_2.nodeName == 'msup'
    nodes = mml_2.childNodes
    assert nodes[0].childNodes[0].nodeValue == 'x'
    assert nodes[1].childNodes[0].nodeValue == '2'

    mml_3 = mpp._print(2*x)
    assert mml_3.nodeName == 'mrow'
    nodes = mml_3.childNodes
    assert nodes[0].childNodes[0].nodeValue == '2'
    assert nodes[1].childNodes[0].nodeValue == '&InvisibleTimes;'
    assert nodes[2].childNodes[0].nodeValue == 'x'

    mml = mpp._print(Float(1.0, 2)*x)
    assert mml.nodeName == 'mrow'
    nodes = mml.childNodes
    assert nodes[0].childNodes[0].nodeValue == '1.0'
    assert nodes[1].childNodes[0].nodeValue == '&InvisibleTimes;'
    assert nodes[2].childNodes[0].nodeValue == 'x'


def test_presentation_mathml_functions():
    mml_1 = mpp._print(sin(x))
    assert mml_1.childNodes[0].childNodes[0
        ].nodeValue == 'sin'
    assert mml_1.childNodes[1].childNodes[0
        ].childNodes[0].nodeValue == 'x'

    mml_2 = mpp._print(diff(sin(x), x, evaluate=False))
    assert mml_2.nodeName == 'mrow'
    assert mml_2.childNodes[0].childNodes[0
        ].childNodes[0].childNodes[0].nodeValue == '&dd;'
    assert mml_2.childNodes[1].childNodes[1
        ].nodeName == 'mfenced'
    assert mml_2.childNodes[0].childNodes[1
        ].childNodes[0].childNodes[0].nodeValue == '&dd;'

    mml_3 = mpp._print(diff(cos(x*y), x, evaluate=False))
    assert mml_3.childNodes[0].nodeName == 'mfrac'
    assert mml_3.childNodes[0].childNodes[0
        ].childNodes[0].childNodes[0].nodeValue == '&#x2202;'
    assert mml_3.childNodes[1].childNodes[0
        ].childNodes[0].nodeValue == 'cos'


def test_print_derivative():
    f = Function('f')
    z = Symbol('z')
    d = Derivative(f(x, y, z), x, z, x, z, z, y)
    assert mathml(d) == r'<apply><partialdiff/><bvar><ci>y</ci><ci>z</ci><degree><cn>2</cn></degree><ci>x</ci><ci>z</ci><ci>x</ci></bvar><apply><f/><ci>x</ci><ci>y</ci><ci>z</ci></apply></apply>'
    assert mathml(d, printer='presentation') == r'<mrow><mfrac><mrow><msup><mo>&#x2202;</mo><mn>6</mn></msup></mrow><mrow><mo>&#x2202;</mo><mi>y</mi><msup><mo>&#x2202;</mo><mn>2</mn></msup><mi>z</mi><mo>&#x2202;</mo><mi>x</mi><mo>&#x2202;</mo><mi>z</mi><mo>&#x2202;</mo><mi>x</mi></mrow></mfrac><mrow><mi>f</mi><mfenced><mi>x</mi><mi>y</mi><mi>z</mi></mfenced></mrow></mrow>'


def test_presentation_mathml_limits():
    lim_fun = sin(x)/x
    mml_1 = mpp._print(Limit(lim_fun, x, 0))
    assert mml_1.childNodes[0].nodeName == 'munder'
    assert mml_1.childNodes[0].childNodes[0
        ].childNodes[0].nodeValue == 'lim'
    assert mml_1.childNodes[0].childNodes[1
        ].childNodes[0].childNodes[0
        ].nodeValue == 'x'
    assert mml_1.childNodes[0].childNodes[1
        ].childNodes[1].childNodes[0
        ].nodeValue == '&#x2192;'
    assert mml_1.childNodes[0].childNodes[1
        ].childNodes[2].childNodes[0
        ].nodeValue == '0'


def test_presentation_mathml_integrals():
    integrand = x
    mml_1 = mpp._print(Integral(integrand, (x, 0, 1)))
    assert mml_1.childNodes[0].nodeName == 'msubsup'
    assert len(mml_1.childNodes[0].childNodes) == 3
    assert mml_1.childNodes[0].childNodes[0
        ].childNodes[0].nodeValue == '&int;'
    assert mml_1.childNodes[0].childNodes[1
        ].childNodes[0].nodeValue == '0'
    assert mml_1.childNodes[0].childNodes[2
        ].childNodes[0].nodeValue == '1'


def test_presentation_mathml_matrices():
    A = Matrix([1, 2, 3])
    B = Matrix([[0, 5, 4], [2, 3, 1], [9, 7, 9]])
    mll_1 = mpp._print(A)
    assert mll_1.childNodes[0].nodeName == 'mtable'
    assert mll_1.childNodes[0].childNodes[0].nodeName == 'mtr'
    assert len(mll_1.childNodes[0].childNodes) == 3
    assert mll_1.childNodes[0].childNodes[0].childNodes[0].nodeName == 'mtd'
    assert len(mll_1.childNodes[0].childNodes[0].childNodes) == 1
    assert mll_1.childNodes[0].childNodes[0].childNodes[0
        ].childNodes[0].childNodes[0].nodeValue == '1'
    assert mll_1.childNodes[0].childNodes[1].childNodes[0
        ].childNodes[0].childNodes[0].nodeValue == '2'
    assert mll_1.childNodes[0].childNodes[2].childNodes[0
        ].childNodes[0].childNodes[0].nodeValue == '3'
    mll_2 = mpp._print(B)
    assert mll_2.childNodes[0].nodeName == 'mtable'
    assert mll_2.childNodes[0].childNodes[0].nodeName == 'mtr'
    assert len(mll_2.childNodes[0].childNodes) == 3
    assert mll_2.childNodes[0].childNodes[0].childNodes[0].nodeName == 'mtd'
    assert len(mll_2.childNodes[0].childNodes[0].childNodes) == 3
    assert mll_2.childNodes[0].childNodes[0].childNodes[0
        ].childNodes[0].childNodes[0].nodeValue == '0'
    assert mll_2.childNodes[0].childNodes[0].childNodes[1
        ].childNodes[0].childNodes[0].nodeValue == '5'
    assert mll_2.childNodes[0].childNodes[0].childNodes[2
        ].childNodes[0].childNodes[0].nodeValue == '4'
    assert mll_2.childNodes[0].childNodes[1].childNodes[0
        ].childNodes[0].childNodes[0].nodeValue == '2'
    assert mll_2.childNodes[0].childNodes[1].childNodes[1
        ].childNodes[0].childNodes[0].nodeValue == '3'
    assert mll_2.childNodes[0].childNodes[1].childNodes[2
        ].childNodes[0].childNodes[0].nodeValue == '1'
    assert mll_2.childNodes[0].childNodes[2].childNodes[0
        ].childNodes[0].childNodes[0].nodeValue == '9'
    assert mll_2.childNodes[0].childNodes[2].childNodes[1
        ].childNodes[0].childNodes[0].nodeValue == '7'
    assert mll_2.childNodes[0].childNodes[2].childNodes[2
        ].childNodes[0].childNodes[0].nodeValue == '9'


def test_presentation_mathml_sums():
    summand = x
    mml_1 = mpp._print(Sum(summand, (x, 1, 10)))
    assert mml_1.childNodes[0].nodeName == 'munderover'
    assert len(mml_1.childNodes[0].childNodes) == 3
    assert mml_1.childNodes[0].childNodes[0].childNodes[0
        ].nodeValue == '&#x2211;'
    assert len(mml_1.childNodes[0].childNodes[1].childNodes) == 3
    assert mml_1.childNodes[0].childNodes[2].childNodes[0
        ].nodeValue == '10'
    assert mml_1.childNodes[1].childNodes[0].nodeValue == 'x'


def test_presentation_mathml_add():
    mml = mpp._print(x**5 - x**4 + x)
    assert len(mml.childNodes) == 5
    assert mml.childNodes[0].childNodes[0].childNodes[0
        ].nodeValue == 'x'
    assert mml.childNodes[0].childNodes[1].childNodes[0
        ].nodeValue == '5'
    assert mml.childNodes[1].childNodes[0].nodeValue == '-'
    assert mml.childNodes[2].childNodes[0].childNodes[0
        ].nodeValue == 'x'
    assert mml.childNodes[2].childNodes[1].childNodes[0
        ].nodeValue == '4'
    assert mml.childNodes[3].childNodes[0].nodeValue == '+'
    assert mml.childNodes[4].childNodes[0].nodeValue == 'x'


def test_presentation_mathml_Rational():
    mml_1 = mpp._print(Rational(1, 1))
    assert mml_1.nodeName == 'mn'

    mml_2 = mpp._print(Rational(2, 5))
    assert mml_2.nodeName == 'mfrac'
    assert mml_2.childNodes[0].childNodes[0].nodeValue == '2'
    assert mml_2.childNodes[1].childNodes[0].nodeValue == '5'


def test_presentation_mathml_constants():
    mml = mpp._print(I)
    assert mml.childNodes[0].nodeValue == '&ImaginaryI;'

    mml = mpp._print(E)
    assert mml.childNodes[0].nodeValue == '&ExponentialE;'

    mml = mpp._print(oo)
    assert mml.childNodes[0].nodeValue == '&#x221E;'

    mml = mpp._print(pi)
    assert mml.childNodes[0].nodeValue == '&pi;'

    assert mathml(GoldenRatio, printer='presentation') == '<mi>&#966;</mi>'


def test_presentation_mathml_trig():
    mml = mpp._print(sin(x))
    assert mml.childNodes[0].childNodes[0].nodeValue == 'sin'

    mml = mpp._print(cos(x))
    assert mml.childNodes[0].childNodes[0].nodeValue == 'cos'

    mml = mpp._print(tan(x))
    assert mml.childNodes[0].childNodes[0].nodeValue == 'tan'

    mml = mpp._print(asin(x))
    assert mml.childNodes[0].childNodes[0].nodeValue == 'arcsin'

    mml = mpp._print(acos(x))
    assert mml.childNodes[0].childNodes[0].nodeValue == 'arccos'

    mml = mpp._print(atan(x))
    assert mml.childNodes[0].childNodes[0].nodeValue == 'arctan'

    mml = mpp._print(sinh(x))
    assert mml.childNodes[0].childNodes[0].nodeValue == 'sinh'

    mml = mpp._print(cosh(x))
    assert mml.childNodes[0].childNodes[0].nodeValue == 'cosh'

    mml = mpp._print(tanh(x))
    assert mml.childNodes[0].childNodes[0].nodeValue == 'tanh'

    mml = mpp._print(asinh(x))
    assert mml.childNodes[0].childNodes[0].nodeValue == 'arcsinh'

    mml = mpp._print(atanh(x))
    assert mml.childNodes[0].childNodes[0].nodeValue == 'arctanh'

    mml = mpp._print(acosh(x))
    assert mml.childNodes[0].childNodes[0].nodeValue == 'arccosh'


def test_presentation_mathml_relational():
    mml_1 = mpp._print(Eq(x, 1))
    assert len(mml_1.childNodes) == 3
    assert mml_1.childNodes[0].nodeName == 'mi'
    assert mml_1.childNodes[0].childNodes[0].nodeValue == 'x'
    assert mml_1.childNodes[1].nodeName == 'mo'
    assert mml_1.childNodes[1].childNodes[0].nodeValue == '='
    assert mml_1.childNodes[2].nodeName == 'mn'
    assert mml_1.childNodes[2].childNodes[0].nodeValue == '1'

    mml_2 = mpp._print(Ne(1, x))
    assert len(mml_2.childNodes) == 3
    assert mml_2.childNodes[0].nodeName == 'mn'
    assert mml_2.childNodes[0].childNodes[0].nodeValue == '1'
    assert mml_2.childNodes[1].nodeName == 'mo'
    assert mml_2.childNodes[1].childNodes[0].nodeValue == '&#x2260;'
    assert mml_2.childNodes[2].nodeName == 'mi'
    assert mml_2.childNodes[2].childNodes[0].nodeValue == 'x'

    mml_3 = mpp._print(Ge(1, x))
    assert len(mml_3.childNodes) == 3
    assert mml_3.childNodes[0].nodeName == 'mn'
    assert mml_3.childNodes[0].childNodes[0].nodeValue == '1'
    assert mml_3.childNodes[1].nodeName == 'mo'
    assert mml_3.childNodes[1].childNodes[0].nodeValue == '&#x2265;'
    assert mml_3.childNodes[2].nodeName == 'mi'
    assert mml_3.childNodes[2].childNodes[0].nodeValue == 'x'

    mml_4 = mpp._print(Lt(1, x))
    assert len(mml_4.childNodes) == 3
    assert mml_4.childNodes[0].nodeName == 'mn'
    assert mml_4.childNodes[0].childNodes[0].nodeValue == '1'
    assert mml_4.childNodes[1].nodeName == 'mo'
    assert mml_4.childNodes[1].childNodes[0].nodeValue == '<'
    assert mml_4.childNodes[2].nodeName == 'mi'
    assert mml_4.childNodes[2].childNodes[0].nodeValue == 'x'


def test_presentation_symbol():
    mml = mpp._print(Symbol("x"))
    assert mml.nodeName == 'mi'
    assert mml.childNodes[0].nodeValue == 'x'
    del mml

    mml = mpp._print(Symbol("x^2"))
    assert mml.nodeName == 'msup'
    assert mml.childNodes[0].nodeName == 'mi'
    assert mml.childNodes[0].childNodes[0].nodeValue == 'x'
    assert mml.childNodes[1].nodeName == 'mi'
    assert mml.childNodes[1].childNodes[0].nodeValue == '2'
    del mml

    mml = mpp._print(Symbol("x__2"))
    assert mml.nodeName == 'msup'
    assert mml.childNodes[0].nodeName == 'mi'
    assert mml.childNodes[0].childNodes[0].nodeValue == 'x'
    assert mml.childNodes[1].nodeName == 'mi'
    assert mml.childNodes[1].childNodes[0].nodeValue == '2'
    del mml

    mml = mpp._print(Symbol("x_2"))
    assert mml.nodeName == 'msub'
    assert mml.childNodes[0].nodeName == 'mi'
    assert mml.childNodes[0].childNodes[0].nodeValue == 'x'
    assert mml.childNodes[1].nodeName == 'mi'
    assert mml.childNodes[1].childNodes[0].nodeValue == '2'
    del mml

    mml = mpp._print(Symbol("x^3_2"))
    assert mml.nodeName == 'msubsup'
    assert mml.childNodes[0].nodeName == 'mi'
    assert mml.childNodes[0].childNodes[0].nodeValue == 'x'
    assert mml.childNodes[1].nodeName == 'mi'
    assert mml.childNodes[1].childNodes[0].nodeValue == '2'
    assert mml.childNodes[2].nodeName == 'mi'
    assert mml.childNodes[2].childNodes[0].nodeValue == '3'
    del mml

    mml = mpp._print(Symbol("x__3_2"))
    assert mml.nodeName == 'msubsup'
    assert mml.childNodes[0].nodeName == 'mi'
    assert mml.childNodes[0].childNodes[0].nodeValue == 'x'
    assert mml.childNodes[1].nodeName == 'mi'
    assert mml.childNodes[1].childNodes[0].nodeValue == '2'
    assert mml.childNodes[2].nodeName == 'mi'
    assert mml.childNodes[2].childNodes[0].nodeValue == '3'
    del mml

    mml = mpp._print(Symbol("x_2_a"))
    assert mml.nodeName == 'msub'
    assert mml.childNodes[0].nodeName == 'mi'
    assert mml.childNodes[0].childNodes[0].nodeValue == 'x'
    assert mml.childNodes[1].nodeName == 'mrow'
    assert mml.childNodes[1].childNodes[0].nodeName == 'mi'
    assert mml.childNodes[1].childNodes[0].childNodes[0].nodeValue == '2'
    assert mml.childNodes[1].childNodes[1].nodeName == 'mo'
    assert mml.childNodes[1].childNodes[1].childNodes[0].nodeValue == ' '
    assert mml.childNodes[1].childNodes[2].nodeName == 'mi'
    assert mml.childNodes[1].childNodes[2].childNodes[0].nodeValue == 'a'
    del mml

    mml = mpp._print(Symbol("x^2^a"))
    assert mml.nodeName == 'msup'
    assert mml.childNodes[0].nodeName == 'mi'
    assert mml.childNodes[0].childNodes[0].nodeValue == 'x'
    assert mml.childNodes[1].nodeName == 'mrow'
    assert mml.childNodes[1].childNodes[0].nodeName == 'mi'
    assert mml.childNodes[1].childNodes[0].childNodes[0].nodeValue == '2'
    assert mml.childNodes[1].childNodes[1].nodeName == 'mo'
    assert mml.childNodes[1].childNodes[1].childNodes[0].nodeValue == ' '
    assert mml.childNodes[1].childNodes[2].nodeName == 'mi'
    assert mml.childNodes[1].childNodes[2].childNodes[0].nodeValue == 'a'
    del mml

    mml = mpp._print(Symbol("x__2__a"))
    assert mml.nodeName == 'msup'
    assert mml.childNodes[0].nodeName == 'mi'
    assert mml.childNodes[0].childNodes[0].nodeValue == 'x'
    assert mml.childNodes[1].nodeName == 'mrow'
    assert mml.childNodes[1].childNodes[0].nodeName == 'mi'
    assert mml.childNodes[1].childNodes[0].childNodes[0].nodeValue == '2'
    assert mml.childNodes[1].childNodes[1].nodeName == 'mo'
    assert mml.childNodes[1].childNodes[1].childNodes[0].nodeValue == ' '
    assert mml.childNodes[1].childNodes[2].nodeName == 'mi'
    assert mml.childNodes[1].childNodes[2].childNodes[0].nodeValue == 'a'
    del mml


def test_presentation_mathml_greek():
    mml = mpp._print(Symbol('alpha'))
    assert mml.nodeName == 'mi'
    assert mml.childNodes[0].nodeValue == u'\N{GREEK SMALL LETTER ALPHA}'

    assert mpp.doprint(Symbol('alpha')) == '<mi>&#945;</mi>'
    assert mpp.doprint(Symbol('beta')) == '<mi>&#946;</mi>'
    assert mpp.doprint(Symbol('gamma')) == '<mi>&#947;</mi>'
    assert mpp.doprint(Symbol('delta')) == '<mi>&#948;</mi>'
    assert mpp.doprint(Symbol('epsilon')) == '<mi>&#949;</mi>'
    assert mpp.doprint(Symbol('zeta')) == '<mi>&#950;</mi>'
    assert mpp.doprint(Symbol('eta')) == '<mi>&#951;</mi>'
    assert mpp.doprint(Symbol('theta')) == '<mi>&#952;</mi>'
    assert mpp.doprint(Symbol('iota')) == '<mi>&#953;</mi>'
    assert mpp.doprint(Symbol('kappa')) == '<mi>&#954;</mi>'
    assert mpp.doprint(Symbol('lambda')) == '<mi>&#955;</mi>'
    assert mpp.doprint(Symbol('mu')) == '<mi>&#956;</mi>'
    assert mpp.doprint(Symbol('nu')) == '<mi>&#957;</mi>'
    assert mpp.doprint(Symbol('xi')) == '<mi>&#958;</mi>'
    assert mpp.doprint(Symbol('omicron')) == '<mi>&#959;</mi>'
    assert mpp.doprint(Symbol('pi')) == '<mi>&#960;</mi>'
    assert mpp.doprint(Symbol('rho')) == '<mi>&#961;</mi>'
    assert mpp.doprint(Symbol('varsigma')) == '<mi>&#962;</mi>', mp.doprint(Symbol('varsigma'))
    assert mpp.doprint(Symbol('sigma')) == '<mi>&#963;</mi>'
    assert mpp.doprint(Symbol('tau')) == '<mi>&#964;</mi>'
    assert mpp.doprint(Symbol('upsilon')) == '<mi>&#965;</mi>'
    assert mpp.doprint(Symbol('phi')) == '<mi>&#966;</mi>'
    assert mpp.doprint(Symbol('chi')) == '<mi>&#967;</mi>'
    assert mpp.doprint(Symbol('psi')) == '<mi>&#968;</mi>'
    assert mpp.doprint(Symbol('omega')) == '<mi>&#969;</mi>'

    assert mpp.doprint(Symbol('Alpha')) == '<mi>&#913;</mi>'
    assert mpp.doprint(Symbol('Beta')) == '<mi>&#914;</mi>'
    assert mpp.doprint(Symbol('Gamma')) == '<mi>&#915;</mi>'
    assert mpp.doprint(Symbol('Delta')) == '<mi>&#916;</mi>'
    assert mpp.doprint(Symbol('Epsilon')) == '<mi>&#917;</mi>'
    assert mpp.doprint(Symbol('Zeta')) == '<mi>&#918;</mi>'
    assert mpp.doprint(Symbol('Eta')) == '<mi>&#919;</mi>'
    assert mpp.doprint(Symbol('Theta')) == '<mi>&#920;</mi>'
    assert mpp.doprint(Symbol('Iota')) == '<mi>&#921;</mi>'
    assert mpp.doprint(Symbol('Kappa')) == '<mi>&#922;</mi>'
    assert mpp.doprint(Symbol('Lambda')) == '<mi>&#923;</mi>'
    assert mpp.doprint(Symbol('Mu')) == '<mi>&#924;</mi>'
    assert mpp.doprint(Symbol('Nu')) == '<mi>&#925;</mi>'
    assert mpp.doprint(Symbol('Xi')) == '<mi>&#926;</mi>'
    assert mpp.doprint(Symbol('Omicron')) == '<mi>&#927;</mi>'
    assert mpp.doprint(Symbol('Pi')) == '<mi>&#928;</mi>'
    assert mpp.doprint(Symbol('Rho')) == '<mi>&#929;</mi>'
    assert mpp.doprint(Symbol('Sigma')) == '<mi>&#931;</mi>'
    assert mpp.doprint(Symbol('Tau')) == '<mi>&#932;</mi>'
    assert mpp.doprint(Symbol('Upsilon')) == '<mi>&#933;</mi>'
    assert mpp.doprint(Symbol('Phi')) == '<mi>&#934;</mi>'
    assert mpp.doprint(Symbol('Chi')) == '<mi>&#935;</mi>'
    assert mpp.doprint(Symbol('Psi')) == '<mi>&#936;</mi>'
    assert mpp.doprint(Symbol('Omega')) == '<mi>&#937;</mi>'


def test_presentation_mathml_order():
    expr = x**3 + x**2*y + 3*x*y**3 + y**4

    mp = MathMLPresentationPrinter({'order': 'lex'})
    mml = mp._print(expr)
    assert mml.childNodes[0].nodeName == 'msup'
    assert mml.childNodes[0].childNodes[0].childNodes[0].nodeValue == 'x'
    assert mml.childNodes[0].childNodes[1].childNodes[0].nodeValue == '3'

    assert mml.childNodes[6].nodeName == 'msup'
    assert mml.childNodes[6].childNodes[0].childNodes[0].nodeValue == 'y'
    assert mml.childNodes[6].childNodes[1].childNodes[0].nodeValue == '4'

    mp = MathMLPresentationPrinter({'order': 'rev-lex'})
    mml = mp._print(expr)

    assert mml.childNodes[0].nodeName == 'msup'
    assert mml.childNodes[0].childNodes[0].childNodes[0].nodeValue == 'y'
    assert mml.childNodes[0].childNodes[1].childNodes[0].nodeValue == '4'

    assert mml.childNodes[6].nodeName == 'msup'
    assert mml.childNodes[6].childNodes[0].childNodes[0].nodeValue == 'x'
    assert mml.childNodes[6].childNodes[1].childNodes[0].nodeValue == '3'


def test_print_intervals():
    a = Symbol('a', real=True)
    assert mpp.doprint(Interval(0, a)) == '<mrow><mfenced close="]" open="["><mn>0</mn><mi>a</mi></mfenced></mrow>'
    assert mpp.doprint(Interval(0, a, False, False)) == '<mrow><mfenced close="]" open="["><mn>0</mn><mi>a</mi></mfenced></mrow>'
    assert mpp.doprint(Interval(0, a, True, False)) == '<mrow><mfenced close="]" open="("><mn>0</mn><mi>a</mi></mfenced></mrow>'
    assert mpp.doprint(Interval(0, a, False, True)) == '<mrow><mfenced close=")" open="["><mn>0</mn><mi>a</mi></mfenced></mrow>'
    assert mpp.doprint(Interval(0, a, True, True)) == '<mrow><mfenced close=")" open="("><mn>0</mn><mi>a</mi></mfenced></mrow>'


def test_print_tuples():
    a = Symbol('a')
    assert mpp.doprint(Tuple(0,)) == '<mrow><mfenced><mn>0</mn></mfenced></mrow>'
    assert mpp.doprint(Tuple(0, a)) == '<mrow><mfenced><mn>0</mn><mi>a</mi></mfenced></mrow>'
    assert mpp.doprint(Tuple(0, a, a)) == '<mrow><mfenced><mn>0</mn><mi>a</mi><mi>a</mi></mfenced></mrow>'
    assert mpp.doprint(Tuple(0, 1, 2, 3, 4)) == '<mrow><mfenced><mn>0</mn><mn>1</mn><mn>2</mn><mn>3</mn><mn>4</mn></mfenced></mrow>'
    assert mpp.doprint(Tuple(0, 1, Tuple(2, 3, 4))) == '<mrow><mfenced><mn>0</mn><mn>1</mn><mrow><mfenced><mn>2</mn><mn>3</mn><mn>4</mn></mfenced></mrow></mfenced></mrow>'


def test_print_re_im():
    x = Symbol('x')
    assert mpp.doprint(re(x)) == '<mrow><mi mathvariant="fraktur">R</mi><mfenced><mi>x</mi></mfenced></mrow>'
    assert mpp.doprint(im(x)) == '<mrow><mi mathvariant="fraktur">I</mi><mfenced><mi>x</mi></mfenced></mrow>'
    assert mpp.doprint(re(x + 1)) == '<mrow><mrow><mi mathvariant="fraktur">R</mi><mfenced><mi>x</mi></mfenced></mrow><mo>+</mo><mn>1</mn></mrow>'
    assert mpp.doprint(im(x + 1)) == '<mrow><mi mathvariant="fraktur">I</mi><mfenced><mi>x</mi></mfenced></mrow>'


def test_print_Abs():
    x = Symbol('x')
    assert mpp.doprint(Abs(x)) == '<mrow><mfenced close="|" open="|"><mi>x</mi></mfenced></mrow>'
    assert mpp.doprint(Abs(x + 1)) == '<mrow><mfenced close="|" open="|"><mrow><mi>x</mi><mo>+</mo><mn>1</mn></mrow></mfenced></mrow>'


def test_print_Determinant():
    assert mpp.doprint(Determinant(Matrix([[1, 2], [3, 4]]))) == '<mrow><mfenced close="|" open="|"><mfenced close="]" open="["><mtable><mtr><mtd><mn>1</mn></mtd><mtd><mn>2</mn></mtd></mtr><mtr><mtd><mn>3</mn></mtd><mtd><mn>4</mn></mtd></mtr></mtable></mfenced></mfenced></mrow>'


def test_presentation_settings():
    raises(TypeError, lambda: mathml(Symbol("x"), printer='presentation',method="garbage"))

def test_toprettyxml_hooking():
    # test that the patch doesn't influence the behavior of the standard library
    import xml.dom.minidom
    doc1 = xml.dom.minidom.parseString(
        "<apply><plus/><ci>x</ci><cn>1</cn></apply>")
    doc2 =  xml.dom.minidom.parseString(
        "<mrow><mi>x</mi><mo>+</mo><mn>1</mn></mrow>")
    prettyxml_old1 = doc1.toprettyxml()
    prettyxml_old2 = doc2.toprettyxml()

    mp.apply_patch()
    mp.restore_patch()

    assert prettyxml_old1 == doc1.toprettyxml()
    assert prettyxml_old2 == doc2.toprettyxml()


def test_print_domains():
    from sympy import Complexes, Integers, Naturals, Naturals0, Reals

    assert mpp.doprint(Complexes) == '<mi mathvariant="normal">&#x2102;</mi>'
    assert mpp.doprint(Integers) == '<mi mathvariant="normal">&#x2124;</mi>'
    assert mpp.doprint(Naturals) == '<mi mathvariant="normal">&#x2115;</mi>'
    assert mpp.doprint(Naturals0) == '<msub><mi mathvariant="normal">&#x2115;</mi><mn>0</mn></msub>'
    assert mpp.doprint(Reals) == '<mi mathvariant="normal">&#x211D;</mi>'


def test_print_AssocOp():
    from sympy.core.operations import AssocOp
    class TestAssocOp(AssocOp):
        identity = 0

    expr = TestAssocOp(1, 2)
    mpp.doprint(expr) == '<mrow><mi>testassocop</mi><mn>2</mn><mn>1</mn></mrow>'


def test_print_basic():
    expr = Basic(1, 2)
    assert mpp.doprint(expr) == '<mrow><mi>basic</mi><mfenced><mn>1</mn><mn>2</mn></mfenced></mrow>'
    assert mp.doprint(expr) == '<basic><cn>1</cn><cn>2</cn></basic>'


def test_mat_delim_print():
    expr = Matrix([[1, 2], [3, 4]])
    assert mathml(expr, printer='presentation', mat_delim='[') == '<mfenced close="]" open="["><mtable><mtr><mtd><mn>1</mn></mtd><mtd><mn>2</mn></mtd></mtr><mtr><mtd><mn>3</mn></mtd><mtd><mn>4</mn></mtd></mtr></mtable></mfenced>'
    assert mathml(expr, printer='presentation', mat_delim='(') == '<mfenced><mtable><mtr><mtd><mn>1</mn></mtd><mtd><mn>2</mn></mtd></mtr><mtr><mtd><mn>3</mn></mtd><mtd><mn>4</mn></mtd></mtr></mtable></mfenced>'
    assert mathml(expr, printer='presentation', mat_delim='') == '<mtable><mtr><mtd><mn>1</mn></mtd><mtd><mn>2</mn></mtd></mtr><mtr><mtd><mn>3</mn></mtd><mtd><mn>4</mn></mtd></mtr></mtable>'


def test_ln_notation_print():
    expr = log(x)
    assert mathml(expr, printer='presentation') == '<mrow><mi>log</mi><mfenced><mi>x</mi></mfenced></mrow>'
    assert mathml(expr, printer='presentation', ln_notation=False) == '<mrow><mi>log</mi><mfenced><mi>x</mi></mfenced></mrow>'
    assert mathml(expr, printer='presentation', ln_notation=True) == '<mrow><mi>ln</mi><mfenced><mi>x</mi></mfenced></mrow>'


def test_mul_symbol_print():
    expr = x * y
    assert mathml(expr, printer='presentation') == '<mrow><mi>x</mi><mo>&InvisibleTimes;</mo><mi>y</mi></mrow>'
    assert mathml(expr, printer='presentation', mul_symbol=None) == '<mrow><mi>x</mi><mo>&InvisibleTimes;</mo><mi>y</mi></mrow>'
    assert mathml(expr, printer='presentation', mul_symbol='dot') == '<mrow><mi>x</mi><mo>&#xB7;</mo><mi>y</mi></mrow>'
    assert mathml(expr, printer='presentation', mul_symbol='ldot') == '<mrow><mi>x</mi><mo>&#x2024;</mo><mi>y</mi></mrow>'
    assert mathml(expr, printer='presentation', mul_symbol='times') == '<mrow><mi>x</mi><mo>&#xD7;</mo><mi>y</mi></mrow>'


def test_print_lerchphi():
    assert mpp.doprint(lerchphi(1, 2, 3)) == '<mrow><mi>&#x3A6;</mi><mfenced><mn>1</mn><mn>2</mn><mn>3</mn></mfenced></mrow>'


def test_print_polylog():
    assert mp.doprint(polylog(x, y)) == '<apply><polylog/><ci>x</ci><ci>y</ci></apply>'
    assert mpp.doprint(polylog(x, y)) == '<mrow><msub><mi>Li</mi><mi>x</mi></msub><mfenced><mi>y</mi></mfenced></mrow>'


def test_print_set_frozenset():
    f = frozenset({1, 5, 3})
    assert mpp.doprint(f) == '<mfenced close="}" open="{"><mn>1</mn><mn>3</mn><mn>5</mn></mfenced>'
    s = set({1, 2, 3})
    assert mpp.doprint(s) == '<mfenced close="}" open="{"><mn>1</mn><mn>2</mn><mn>3</mn></mfenced>'


def test_print_FiniteSet():
    f1 = FiniteSet(x, 1, 3)
    assert mpp.doprint(f1) == '<mfenced close="}" open="{"><mn>1</mn><mn>3</mn><mi>x</mi></mfenced>'


def test_print_SetOp():
    f1 = FiniteSet(x, 1, 3)
    f2 = FiniteSet(y, 2, 4)

    assert mpp.doprint(Union(f1, f2, evaluate=False)) == '<mrow><mfenced close="}" open="{"><mn>1</mn><mn>3</mn><mi>x</mi></mfenced><mo>&#x222A;</mo><mfenced close="}" open="{"><mn>2</mn><mn>4</mn><mi>y</mi></mfenced></mrow>'
    assert mpp.doprint(Intersection(f1, f2, evaluate=False)) == '<mrow><mfenced close="}" open="{"><mn>1</mn><mn>3</mn><mi>x</mi></mfenced><mo>&#x2229;</mo><mfenced close="}" open="{"><mn>2</mn><mn>4</mn><mi>y</mi></mfenced></mrow>'
    assert mpp.doprint(Complement(f1, f2, evaluate=False)) == '<mrow><mfenced close="}" open="{"><mn>1</mn><mn>3</mn><mi>x</mi></mfenced><mo>&#x2216;</mo><mfenced close="}" open="{"><mn>2</mn><mn>4</mn><mi>y</mi></mfenced></mrow>'
    assert mpp.doprint(SymmetricDifference(f1, f2, evaluate=False)) == '<mrow><mfenced close="}" open="{"><mn>1</mn><mn>3</mn><mi>x</mi></mfenced><mo>&#x2206;</mo><mfenced close="}" open="{"><mn>2</mn><mn>4</mn><mi>y</mi></mfenced></mrow>'


def test_print_logic():
    assert mpp.doprint(And(x, y)) == '<mrow><mi>x</mi><mo>&#x2227;</mo><mi>y</mi></mrow>'
    assert mpp.doprint(Or(x, y)) == '<mrow><mi>x</mi><mo>&#x2228;</mo><mi>y</mi></mrow>'
    assert mpp.doprint(Xor(x, y)) == '<mrow><mi>x</mi><mo>&#x22BB;</mo><mi>y</mi></mrow>'
    assert mpp.doprint(Implies(x, y)) == '<mrow><mi>x</mi><mo>&#x21D2;</mo><mi>y</mi></mrow>'
    assert mpp.doprint(Equivalent(x, y)) == '<mrow><mi>x</mi><mo>&#x21D4;</mo><mi>y</mi></mrow>'

    assert mpp.doprint(And(Eq(x, y), x > 4)) == '<mrow><mrow><mi>x</mi><mo>=</mo><mi>y</mi></mrow><mo>&#x2227;</mo><mrow><mi>x</mi><mo>></mo><mn>4</mn></mrow></mrow>'
    assert mpp.doprint(And(Eq(x, 3), y < 3, x > y + 1)) == '<mrow><mrow><mi>x</mi><mo>=</mo><mn>3</mn></mrow><mo>&#x2227;</mo><mrow><mi>x</mi><mo>></mo><mrow><mi>y</mi><mo>+</mo><mn>1</mn></mrow></mrow><mo>&#x2227;</mo><mrow><mi>y</mi><mo><</mo><mn>3</mn></mrow></mrow>'
    assert mpp.doprint(Or(Eq(x, y), x > 4)) == '<mrow><mrow><mi>x</mi><mo>=</mo><mi>y</mi></mrow><mo>&#x2228;</mo><mrow><mi>x</mi><mo>></mo><mn>4</mn></mrow></mrow>'
    assert mpp.doprint(And(Eq(x, 3), Or(y < 3, x > y + 1))) == '<mrow><mrow><mi>x</mi><mo>=</mo><mn>3</mn></mrow><mo>&#x2227;</mo><mfenced><mrow><mrow><mi>x</mi><mo>></mo><mrow><mi>y</mi><mo>+</mo><mn>1</mn></mrow></mrow><mo>&#x2228;</mo><mrow><mi>y</mi><mo><</mo><mn>3</mn></mrow></mrow></mfenced></mrow>'

    assert mpp.doprint(Not(x)) == '<mrow><mo>&#xAC;</mo><mi>x</mi></mrow>'
    assert mpp.doprint(Not(And(x, y))) == '<mrow><mo>&#xAC;</mo><mfenced><mrow><mi>x</mi><mo>&#x2227;</mo><mi>y</mi></mrow></mfenced></mrow>'

def test_root_notation_print():
    assert mathml(x**(S(1)/3), printer='presentation') == '<mroot><mi>x</mi><mn>3</mn></mroot>'
    assert mathml(x**(S(1)/3), printer='presentation', root_notation=False) == '<msup><mi>x</mi><mfrac><mn>1</mn><mn>3</mn></mfrac></msup>'
    assert mathml(x**(S(1)/3), printer='content') == '<apply><root/><degree><ci>3</ci></degree><ci>x</ci></apply>'
    assert mathml(x**(S(1)/3), printer='content', root_notation=False) == '<apply><power/><ci>x</ci><apply><divide/><cn>1</cn><cn>3</cn></apply></apply>'


def test_print_factorials():
    assert mpp.doprint(factorial(x)) == '<mrow><mi>x</mi><mo>!</mo></mrow>'
    assert mpp.doprint(factorial(x + 1)) == '<mrow><mfenced><mrow><mi>x</mi><mo>+</mo><mn>1</mn></mrow></mfenced><mo>!</mo></mrow>'
    assert mpp.doprint(factorial2(x)) == '<mrow><mi>x</mi><mo>!!</mo></mrow>'
    assert mpp.doprint(factorial2(x + 1)) == '<mrow><mfenced><mrow><mi>x</mi><mo>+</mo><mn>1</mn></mrow></mfenced><mo>!!</mo></mrow>'
    assert mpp.doprint(binomial(x, y)) == '<mfenced><mfrac linethickness="0"><mi>x</mi><mi>y</mi></mfrac></mfenced>'
    assert mpp.doprint(binomial(4, x + y)) == '<mfenced><mfrac linethickness="0"><mn>4</mn><mrow><mi>x</mi><mo>+</mo><mi>y</mi></mrow></mfrac></mfenced>'


def test_print_conjugate():
    assert mpp.doprint(conjugate(x)) == '<menclose notation="top"><mi>x</mi></menclose>'
    assert mpp.doprint(conjugate(x + 1)) == '<mrow><menclose notation="top"><mi>x</mi></menclose><mo>+</mo><mn>1</mn></mrow>'


def test_print_AccumuBounds():
    a = Symbol('a', real=True)
    assert mpp.doprint(AccumBounds(0, 1)) == r"\left\langle 0, 1\right\rangle"
    assert mpp.doprint(AccumBounds(0, a)) == r"\left\langle 0, a\right\rangle"
    assert mpp.doprint(AccumBounds(a + 1, a + 2)) == r"\left\langle a + 1, a + 2\right\rangle"


def test_print_matrix_symbol():
    A = MatrixSymbol('A', 1, 2)
    assert mpp.doprint(A) == '<mi>A</mi>'
    assert mp.doprint(A) == '<ci>A</ci>'
    assert mathml(A, printer='presentation', mat_symbol_style="bold" )== '<mi mathvariant="bold">A</mi>'
    assert mathml(A, mat_symbol_style="bold" )== '<ci>A</ci>' # No effect in content printer


def test_print_random_symbol():
    R = RandomSymbol(Symbol('R'))
    assert mpp.doprint(R) == '<mi>R</mi>'
    assert mp.doprint(R) == '<ci>R</ci>'<|MERGE_RESOLUTION|>--- conflicted
+++ resolved
@@ -2,22 +2,20 @@
     tan, asin, acos, atan, sinh, cosh, tanh, asinh, acosh, atanh, E, I, oo, \
     pi, GoldenRatio, EulerGamma, Sum, Eq, Ne, Ge, Lt, Float, Matrix, Basic, S, \
     MatrixSymbol, Function, Derivative, log
-<<<<<<< HEAD
+from sympy import elliptic_k, totient, reduced_totient, primenu, primeomega, \
+    fresnelc, fresnels, Heaviside
 from sympy.calculus.util import AccumBounds
-=======
 from sympy.core.containers import Tuple
 from sympy.functions.elementary.complexes import re, im, Abs, conjugate
->>>>>>> 9632fa5b
 from sympy.functions.combinatorial.factorials import factorial, factorial2, binomial
-from sympy.functions.elementary.complexes import conjugate
-from sympy.functions.special.zeta_functions import polylog, lerchphi
+from sympy.functions.special.gamma_functions import gamma, lowergamma, uppergamma
+from sympy.functions.special.zeta_functions import polylog, lerchphi, zeta, dirichlet_eta
 from sympy.logic.boolalg import And, Or, Implies, Equivalent, Xor, Not
 from sympy.matrices.expressions.determinant import Determinant
 from sympy.printing.mathml import mathml, MathMLContentPrinter, MathMLPresentationPrinter, \
     MathMLPrinter
-from sympy.sets.sets import FiniteSet, Union, Intersection, Complement, SymmetricDifference
-from sympy.stats.rv import RandomSymbol
-from sympy.sets.sets import Interval
+from sympy.sets.sets import FiniteSet, Union, Intersection, Complement, \
+    SymmetricDifference, Interval
 from sympy.stats.rv import RandomSymbol
 from sympy.utilities.pytest import raises
 
@@ -668,7 +666,7 @@
     mml = mpp._print(pi)
     assert mml.childNodes[0].nodeValue == '&pi;'
 
-    assert mathml(GoldenRatio, printer='presentation') == '<mi>&#966;</mi>'
+    assert mathml(GoldenRatio, printer='presentation') == '<mi>&#x3A6;</mi>'
 
 
 def test_presentation_mathml_trig():
@@ -1090,11 +1088,36 @@
     assert mpp.doprint(conjugate(x + 1)) == '<mrow><menclose notation="top"><mi>x</mi></menclose><mo>+</mo><mn>1</mn></mrow>'
 
 
-def test_print_AccumuBounds():
+def test_print_AccumBounds():
     a = Symbol('a', real=True)
-    assert mpp.doprint(AccumBounds(0, 1)) == r"\left\langle 0, 1\right\rangle"
-    assert mpp.doprint(AccumBounds(0, a)) == r"\left\langle 0, a\right\rangle"
-    assert mpp.doprint(AccumBounds(a + 1, a + 2)) == r"\left\langle a + 1, a + 2\right\rangle"
+    assert mpp.doprint(AccumBounds(0, 1)) == '<mfenced close="&#10217;" open="&#10216;"><mn>0</mn><mn>1</mn></mfenced>'
+    assert mpp.doprint(AccumBounds(0, a)) == '<mfenced close="&#10217;" open="&#10216;"><mn>0</mn><mi>a</mi></mfenced>'
+    assert mpp.doprint(AccumBounds(a + 1, a + 2)) == '<mfenced close="&#10217;" open="&#10216;"><mrow><mi>a</mi><mo>+</mo><mn>1</mn></mrow><mrow><mi>a</mi><mo>+</mo><mn>2</mn></mrow></mfenced>'
+
+
+def test_print_Float():
+    assert mpp.doprint(Float(1e100)) == '<mrow><mn>1.0</mn><mo>&#xB7;</mo><msup><mn>10</mn><mn>100</mn></msup></mrow>'
+    assert mpp.doprint(Float(1e-100)) == '<mrow><mn>1.0</mn><mo>&#xB7;</mo><msup><mn>10</mn><mn>-100</mn></msup></mrow>'
+    assert mpp.doprint(Float(-1e100)) == '<mrow><mn>-1.0</mn><mo>&#xB7;</mo><msup><mn>10</mn><mn>100</mn></msup></mrow>'
+    assert mpp.doprint(Float(1.0*oo)) == '<mi>&#x221E;</mi>'
+    assert mpp.doprint(Float(-1.0*oo)) == '<mrow><mo>-</mo><mi>&#x221E;</mi></mrow>'
+
+
+def test_print_different_functions():
+    assert mpp.doprint(gamma(x)) == '<mrow><mi>&#x393;</mi><mfenced><mi>x</mi></mfenced></mrow>'
+    assert mpp.doprint(lowergamma(x, y)) == '<mrow><mi>&#x3B3;</mi><mfenced><mi>x</mi><mi>y</mi></mfenced></mrow>'
+    assert mpp.doprint(uppergamma(x, y)) == '<mrow><mi>&#x393;</mi><mfenced><mi>x</mi><mi>y</mi></mfenced></mrow>'
+    assert mpp.doprint(zeta(x)) == '<mrow><mi>&#x3B6;</mi><mfenced><mi>x</mi></mfenced></mrow>'
+    assert mpp.doprint(zeta(x, y)) == '<mrow><mi>&#x3B6;</mi><mfenced><mi>x</mi><mi>y</mi></mfenced></mrow>'
+    assert mpp.doprint(dirichlet_eta(x)) ==  '<mrow><mi>&#x3B7;</mi><mfenced><mi>x</mi></mfenced></mrow>'
+    assert mpp.doprint(elliptic_k(x)) == '<mrow><mi>&#x39A;</mi><mfenced><mi>x</mi></mfenced></mrow>'
+    assert mpp.doprint(totient(x)) == '<mrow><mi>&#x3D5;</mi><mfenced><mi>x</mi></mfenced></mrow>'
+    assert mpp.doprint(reduced_totient(x)) == '<mrow><mi>&#x3BB;</mi><mfenced><mi>x</mi></mfenced></mrow>'
+    assert mpp.doprint(primenu(x)) == '<mrow><mi>&#x3BD;</mi><mfenced><mi>x</mi></mfenced></mrow>'
+    assert mpp.doprint(primeomega(x)) == '<mrow><mi>&#x3A9;</mi><mfenced><mi>x</mi></mfenced></mrow>'
+    assert mpp.doprint(fresnels(x)) == '<mrow><mi>S</mi><mfenced><mi>x</mi></mfenced></mrow>'
+    assert mpp.doprint(fresnelc(x)) ==  '<mrow><mi>C</mi><mfenced><mi>x</mi></mfenced></mrow>'
+    assert mpp.doprint(Heaviside(x)) == '<mrow><mi>&#x398;</mi><mfenced><mi>x</mi></mfenced></mrow>'
 
 
 def test_print_matrix_symbol():
