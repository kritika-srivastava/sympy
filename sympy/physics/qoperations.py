from sympy.core.expr import Expr
from sympy.core.decorators import call_highest_priority
from sympy.core.sympify import sympify
from sympy.physics.quantum import Operator, KetBase, BraBase, OuterProduct, InnerProduct, StateBase
from sympy.core.numbers import Number
from sympy import Symbol
<<<<<<< HEAD

class QRules(object):
#also need to keep track of hilbert space
    def __init__(self, qclass, hilbert_space):
        self.qclass = qclass
        self.hilbert_space = hilbert_space

    def __getitem__(self, number):
        if number == 1:
            return self.hilbert_space
        elif number == 0:
            return self.qclass
        else:
            raise Exception("Index out of bounds")

    @staticmethod
    def _rules_QMul(Object1, Object2):
        if isinstance(Object1, QRules):
            class1 = Object1 
        elif hasattr(Object1, 'eval_to'): 
            class1 = Object1.eval_to
        else:
            class1 = QRules(Object1.__class__, Object1.hilbert_space)
    
        if isinstance(Object2, QRules):
            class2 = Object2 
        elif hasattr(Object2, 'eval_to'): 
            class2 = Object2.eval_to
        else:
            class2 = QRules(Object2.__class__, Object2.hilbert_space)

        if class1.hilbert_space != class2.hilbert_space:
            raise Exception("Hilbert Spaces do not match")

        if (not issubclass(class1[0], (Operator, OuterProduct, KetBase, BraBase))) and (not issubclass(class2[0], (Operator, OuterProduct,    KetBase, BraBase))):
            return QRules(Number, None)
        elif issubclass(class1[0], InnerProduct):
            return class2
        elif issubclass(class2[0], InnerProduct):
            return class1
        elif issubclass(class1[0], (Number, Symbol)):
            return class2
        elif issubclass(class2[0], (Number, Symbol)):
            return class1
        elif issubclass(class1[0], (Operator, OuterProduct)):
            if issubclass(class2[0], (Operator, OuterProduct)):
                return class2
            elif issubclass(class2[0], KetBase):
                return class2
        elif issubclass(class2[0], (Operator, OuterProduct)):
            if issubclass(class1[0], (Operator, OuterProduct)):
                return class2
            elif issubclass(class1[0], BraBase):
                return class1
        elif issubclass(class1[0], KetBase) and issubclass(class2[0], BraBase):
            return QRules(OuterProduct, class1.hilbert_space)
        elif issubclass(class1[0], BraBase) and issubclass(class2[0], KetBase):
            return QRules(InnerProduct, class1.hilbert_space)
        raise Exception("%s*%s is not allowed" % (class1[0].__name__, class2[0].__name__))

    @staticmethod    
    def _rules_QAdd(Object1, Object2):
        if isinstance(Object1, QRules):
            class1 = Object1 
        elif hasattr(Object1, 'eval_to'): 
            class1 = Object1.eval_to
        else:
            class1 = QRules(Object1.__class__, Object1.hilbert_space) 
    
        if isinstance(Object2, type):
            class2 = Object2
        elif hasattr(Object2, 'eval_to'):
            class2 = Object2.eval_to
        else:
            class2 = QRules(Object2.__class__, Object2.hilbert_space)
            
        if (not issubclass(class1, (Operator, OuterProduct, KetBase, BraBase))) and (not issubclass(class2, (Operator, OuterProduct,    KetBase, BraBase))):
            return QRules(Number, None)
        elif class1 == class2:
            return class1
        else:
            raise Exception("Can't add (%s + %s)" % (class1[0].__name__, class2[0].__name__))
=======
from sympy.core.mul import Mul
from sympy.printing.str import sstr
>>>>>>> 2f838f37

class QAssocOp(Expr):
    _op_priority = 100.0
    __slots__ = ['evaluates', 'hilbert_space']

    #Mul and add need Expand Methods as well as Identity methods. I need to figure out how to set what something evaluates
    def __new__(cls, *args, **assumptions):
        if len(args) == 1:
            return sympify(args[0])
        return cls.instantiate(map(sympify, args))

    @classmethod
    def instantiate(cls, seq):
        #determine if this will work flatten needs to flattening (pull out non quantum parts as they belong to an abelian group
        rules = getattr(cls, '_rules_%s' % cls.__name__)
        for i in range(len(seq)-1):
            result = rules(seq[i], seq[i+1])
        return result

    def __getitem__(self, number):
        return self.args[number]   

    @call_highest_priority('__rmul__')
    def __mul__(self, other):
        from sympy.physics.qmul import QMul
        return QMul(self, other)

    @call_highest_priority('__mul__')
    def __rmul__(self, other):
        from sympy.physics.qmul import QMul
        return QMul(other, self)

    @call_highest_priority('__radd__')
    def __add__(self, other):
        from sympy.physics.qadd import QAdd    
        return QAdd(self, other)

    @call_highest_priority('__add__')
    def __radd__(self, other):
        from sympy.physics.qadd import QAdd       
        return QAdd(other, self)

    @call_highest_priority('__rpow__')
    def __pow__(self, other):
        from sympy.physics.qpow import QPow
        return QPow(self, other)

    @call_highest_priority('__pow__')
    def __rpow__(self, other):
        from sympy.physics.qpow import QPow
        return QPow(other, self)

    def _sympystr(self, printer, *args):
        string = ''
        length = len(self.args)
        for i in range(length):
            string = string + sstr(self.args[i])
            if i != length-1:
                string = string + self.__class__.binop
        return string 
    

    def _new_rawargs(self, *args):
        """create new instance of own class with args exactly as provided by caller

           This is handy when we want to optimize things, e.g.

           >>> from sympy import Mul, symbols
           >>> from sympy.abc import x, y
           >>> e = Mul(3,x,y)
           >>> e.args
           (3, x, y)
           >>> Mul(*e.args[1:])
           x*y
           >>> e._new_rawargs(*e.args[1:])  # the same as above, but faster
           x*y

        """
        obj = Expr.__new__(type(self), *args)  # NB no assumptions for Add/Mul

        return obj

<|MERGE_RESOLUTION|>--- conflicted
+++ resolved
@@ -1,175 +1,90 @@
-from sympy.core.expr import Expr
-from sympy.core.decorators import call_highest_priority
-from sympy.core.sympify import sympify
-from sympy.physics.quantum import Operator, KetBase, BraBase, OuterProduct, InnerProduct, StateBase
-from sympy.core.numbers import Number
-from sympy import Symbol
-<<<<<<< HEAD
-
-class QRules(object):
-#also need to keep track of hilbert space
-    def __init__(self, qclass, hilbert_space):
-        self.qclass = qclass
-        self.hilbert_space = hilbert_space
-
-    def __getitem__(self, number):
-        if number == 1:
-            return self.hilbert_space
-        elif number == 0:
-            return self.qclass
-        else:
-            raise Exception("Index out of bounds")
-
-    @staticmethod
-    def _rules_QMul(Object1, Object2):
-        if isinstance(Object1, QRules):
-            class1 = Object1 
-        elif hasattr(Object1, 'eval_to'): 
-            class1 = Object1.eval_to
-        else:
-            class1 = QRules(Object1.__class__, Object1.hilbert_space)
-    
-        if isinstance(Object2, QRules):
-            class2 = Object2 
-        elif hasattr(Object2, 'eval_to'): 
-            class2 = Object2.eval_to
-        else:
-            class2 = QRules(Object2.__class__, Object2.hilbert_space)
-
-        if class1.hilbert_space != class2.hilbert_space:
-            raise Exception("Hilbert Spaces do not match")
-
-        if (not issubclass(class1[0], (Operator, OuterProduct, KetBase, BraBase))) and (not issubclass(class2[0], (Operator, OuterProduct,    KetBase, BraBase))):
-            return QRules(Number, None)
-        elif issubclass(class1[0], InnerProduct):
-            return class2
-        elif issubclass(class2[0], InnerProduct):
-            return class1
-        elif issubclass(class1[0], (Number, Symbol)):
-            return class2
-        elif issubclass(class2[0], (Number, Symbol)):
-            return class1
-        elif issubclass(class1[0], (Operator, OuterProduct)):
-            if issubclass(class2[0], (Operator, OuterProduct)):
-                return class2
-            elif issubclass(class2[0], KetBase):
-                return class2
-        elif issubclass(class2[0], (Operator, OuterProduct)):
-            if issubclass(class1[0], (Operator, OuterProduct)):
-                return class2
-            elif issubclass(class1[0], BraBase):
-                return class1
-        elif issubclass(class1[0], KetBase) and issubclass(class2[0], BraBase):
-            return QRules(OuterProduct, class1.hilbert_space)
-        elif issubclass(class1[0], BraBase) and issubclass(class2[0], KetBase):
-            return QRules(InnerProduct, class1.hilbert_space)
-        raise Exception("%s*%s is not allowed" % (class1[0].__name__, class2[0].__name__))
-
-    @staticmethod    
-    def _rules_QAdd(Object1, Object2):
-        if isinstance(Object1, QRules):
-            class1 = Object1 
-        elif hasattr(Object1, 'eval_to'): 
-            class1 = Object1.eval_to
-        else:
-            class1 = QRules(Object1.__class__, Object1.hilbert_space) 
-    
-        if isinstance(Object2, type):
-            class2 = Object2
-        elif hasattr(Object2, 'eval_to'):
-            class2 = Object2.eval_to
-        else:
-            class2 = QRules(Object2.__class__, Object2.hilbert_space)
-            
-        if (not issubclass(class1, (Operator, OuterProduct, KetBase, BraBase))) and (not issubclass(class2, (Operator, OuterProduct,    KetBase, BraBase))):
-            return QRules(Number, None)
-        elif class1 == class2:
-            return class1
-        else:
-            raise Exception("Can't add (%s + %s)" % (class1[0].__name__, class2[0].__name__))
-=======
-from sympy.core.mul import Mul
-from sympy.printing.str import sstr
->>>>>>> 2f838f37
-
-class QAssocOp(Expr):
-    _op_priority = 100.0
-    __slots__ = ['evaluates', 'hilbert_space']
-
-    #Mul and add need Expand Methods as well as Identity methods. I need to figure out how to set what something evaluates
-    def __new__(cls, *args, **assumptions):
-        if len(args) == 1:
-            return sympify(args[0])
-        return cls.instantiate(map(sympify, args))
-
-    @classmethod
-    def instantiate(cls, seq):
-        #determine if this will work flatten needs to flattening (pull out non quantum parts as they belong to an abelian group
-        rules = getattr(cls, '_rules_%s' % cls.__name__)
-        for i in range(len(seq)-1):
-            result = rules(seq[i], seq[i+1])
-        return result
-
-    def __getitem__(self, number):
-        return self.args[number]   
-
-    @call_highest_priority('__rmul__')
-    def __mul__(self, other):
-        from sympy.physics.qmul import QMul
-        return QMul(self, other)
-
-    @call_highest_priority('__mul__')
-    def __rmul__(self, other):
-        from sympy.physics.qmul import QMul
-        return QMul(other, self)
-
-    @call_highest_priority('__radd__')
-    def __add__(self, other):
-        from sympy.physics.qadd import QAdd    
-        return QAdd(self, other)
-
-    @call_highest_priority('__add__')
-    def __radd__(self, other):
-        from sympy.physics.qadd import QAdd       
-        return QAdd(other, self)
-
-    @call_highest_priority('__rpow__')
-    def __pow__(self, other):
-        from sympy.physics.qpow import QPow
-        return QPow(self, other)
-
-    @call_highest_priority('__pow__')
-    def __rpow__(self, other):
-        from sympy.physics.qpow import QPow
-        return QPow(other, self)
-
-    def _sympystr(self, printer, *args):
-        string = ''
-        length = len(self.args)
-        for i in range(length):
-            string = string + sstr(self.args[i])
-            if i != length-1:
-                string = string + self.__class__.binop
-        return string 
-    
-
-    def _new_rawargs(self, *args):
-        """create new instance of own class with args exactly as provided by caller
-
-           This is handy when we want to optimize things, e.g.
-
-           >>> from sympy import Mul, symbols
-           >>> from sympy.abc import x, y
-           >>> e = Mul(3,x,y)
-           >>> e.args
-           (3, x, y)
-           >>> Mul(*e.args[1:])
-           x*y
-           >>> e._new_rawargs(*e.args[1:])  # the same as above, but faster
-           x*y
-
-        """
-        obj = Expr.__new__(type(self), *args)  # NB no assumptions for Add/Mul
-
-        return obj
-
+from sympy.core.expr import Expr
+from sympy.core.decorators import call_highest_priority
+from sympy.core.sympify import sympify
+from sympy.physics.quantum import Operator, KetBase, BraBase, OuterProduct, InnerProduct, StateBase
+from sympy.core.numbers import Number
+from sympy import Symbol
+from sympy.core.mul import Mul
+from sympy.printing.str import sstr
+
+class QAssocOp(Expr):
+    _op_priority = 100.0
+    __slots__ = ['evaluates', 'hilbert_space']
+
+    #Mul and add need Expand Methods as well as Identity methods. I need to figure out how to set what something evaluates
+    def __new__(cls, *args, **assumptions):
+        if len(args) == 1:
+            return sympify(args[0])
+        return cls.instantiate(map(sympify, args))
+
+    @classmethod
+    def instantiate(cls, seq):
+        #determine if this will work flatten needs to flattening (pull out non quantum parts as they belong to an abelian group
+        rules = getattr(cls, '_rules_%s' % cls.__name__)
+        for i in range(len(seq)-1):
+            result = rules(seq[i], seq[i+1])
+        return result
+
+    def __getitem__(self, number):
+        return self.args[number]   
+
+    @call_highest_priority('__rmul__')
+    def __mul__(self, other):
+        from sympy.physics.qmul import QMul
+        return QMul(self, other)
+
+    @call_highest_priority('__mul__')
+    def __rmul__(self, other):
+        from sympy.physics.qmul import QMul
+        return QMul(other, self)
+
+    @call_highest_priority('__radd__')
+    def __add__(self, other):
+        from sympy.physics.qadd import QAdd    
+        return QAdd(self, other)
+
+    @call_highest_priority('__add__')
+    def __radd__(self, other):
+        from sympy.physics.qadd import QAdd       
+        return QAdd(other, self)
+
+    @call_highest_priority('__rpow__')
+    def __pow__(self, other):
+        from sympy.physics.qpow import QPow
+        return QPow(self, other)
+
+    @call_highest_priority('__pow__')
+    def __rpow__(self, other):
+        from sympy.physics.qpow import QPow
+        return QPow(other, self)
+
+    def _sympystr(self, printer, *args):
+        string = ''
+        length = len(self.args)
+        for i in range(length):
+            string = string + sstr(self.args[i])
+            if i != length-1:
+                string = string + self.__class__.binop
+        return string 
+    
+
+    def _new_rawargs(self, *args):
+        """create new instance of own class with args exactly as provided by caller
+
+           This is handy when we want to optimize things, e.g.
+
+           >>> from sympy import Mul, symbols
+           >>> from sympy.abc import x, y
+           >>> e = Mul(3,x,y)
+           >>> e.args
+           (3, x, y)
+           >>> Mul(*e.args[1:])
+           x*y
+           >>> e._new_rawargs(*e.args[1:])  # the same as above, but faster
+           x*y
+
+        """
+        obj = Expr.__new__(type(self), *args)  # NB no assumptions for Add/Mul
+
+        return obj
+