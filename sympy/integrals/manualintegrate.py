--- conflicted
+++ resolved
@@ -739,73 +739,16 @@
 
 def trig_substitution_rule(integral):
     integrand, symbol = integral
-<<<<<<< HEAD
     A = sympy.Wild('a', exclude=[0, symbol])
     B = sympy.Wild('b', exclude=[0, symbol])
     theta = sympy.Dummy("theta")
-    a, b = A, B
-    matches = integrand.find(A + B*symbol**2)
-    if matches:
-        for expr in matches:
-            match = expr.match(A + B*symbol**2) or {}
-            a, b = [match.get(i, ZERO) for i in (a, b)]  # XXX should be A, B
-            a_positive = a.is_positive
-            b_positive = b.is_positive
-
-            x_func = None
-            if a_positive and b_positive:
-                # a**2 + b*x**2. Assume sec(theta) > 0, -pi/2 < theta < pi/2
-                x_func = (sympy.sqrt(a)/sympy.sqrt(b)) * sympy.tan(theta)
-                # Do not restrict the domain: tan(theta) takes on any real
-                # value on the interval -pi/2 < theta < pi/2 so x takes on
-                # any value
-                restriction = True
-            elif a_positive:
-                # a**2 - b*x**2. Assume cos(theta) > 0, -pi/2 < theta < pi/2
-                constant = sympy.sqrt(a)/sympy.sqrt(-b)
-                x_func = constant * sympy.sin(theta)
-                restriction = sympy.And(symbol > -constant, symbol < constant)
-            elif b_positive:
-                # b*x**2 - a**2. Assume sin(theta) > 0, 0 < theta < pi
-                constant = sympy.sqrt(-a)/sympy.sqrt(b)
-                x_func = constant * sympy.sec(theta)
-                restriction = sympy.And(symbol > -constant, symbol < constant)
-            if x_func:
-                # Manually simplify sqrt(trig(theta)**2) to trig(theta)
-                # Valid due to assumed domain restriction
-                substitutions = {}
-                for f in [sympy.sin, sympy.cos, sympy.tan,
-                          sympy.sec, sympy.csc, sympy.cot]:
-                    substitutions[sympy.sqrt(f(theta)**2)] = f(theta)
-                    substitutions[sympy.sqrt(f(theta)**(-2))] = 1/f(theta)
-
-                replaced = integrand.subs(symbol, x_func).trigsimp()
-                replaced = replaced.subs(substitutions)
-                if not replaced.has(symbol):
-                    replaced *= manual_diff(x_func, theta)
-                    replaced = replaced.trigsimp()
-                    secants = replaced.find(1/sympy.cos(theta))
-                    if secants:
-                        replaced = replaced.xreplace({
-                            1/sympy.cos(theta): sympy.sec(theta)
-                        })
-
-                    substep = integral_steps(replaced, theta)
-                    if not contains_dont_know(substep):
-                        return TrigSubstitutionRule(
-                            theta, x_func, replaced, substep, restriction,
-                            integrand, symbol)
-=======
-    a_wild = sympy.Wild('a', exclude=[0, symbol])
-    b_wild = sympy.Wild('b', exclude=[0, symbol])
-    theta = sympy.Dummy("theta")
-    target_pattern = a_wild + b_wild*symbol**2
+    target_pattern = A + B*symbol**2
 
     matches = integrand.find(target_pattern)
     for expr in matches:
         match = expr.match(target_pattern)
-        a = match[a_wild]
-        b = match[b_wild]
+        a = match.get(A, ZERO)
+        b = match.get(B, ZERO)
 
         a_positive = ((a.is_number and a > 0) or a.is_positive)
         b_positive = ((b.is_number and b > 0) or b.is_positive)
@@ -854,7 +797,6 @@
                     return TrigSubstitutionRule(
                         theta, x_func, replaced, substep, restriction,
                         integrand, symbol)
->>>>>>> bc6c481d
 
 def heaviside_rule(integral):
     integrand, symbol = integral
